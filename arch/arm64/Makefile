--- conflicted
+++ resolved
@@ -39,11 +39,7 @@
 
 # The byte offset of the kernel image in RAM from the start of RAM.
 ifeq ($(CONFIG_ARM64_RANDOMIZE_TEXT_OFFSET), y)
-<<<<<<< HEAD
-TEXT_OFFSET := $(shell awk 'BEGIN {srand(); printf "0x%04x0\n", int(65535 * rand())}')
-=======
 TEXT_OFFSET := $(shell awk 'BEGIN {srand(); printf "0x%03x000\n", int(512 * rand())}')
->>>>>>> 7af142f7
 else
 TEXT_OFFSET := 0x00080000
 endif
