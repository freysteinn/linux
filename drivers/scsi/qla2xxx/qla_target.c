/*
 *  qla_target.c SCSI LLD infrastructure for QLogic 22xx/23xx/24xx/25xx
 *
 *  based on qla2x00t.c code:
 *
 *  Copyright (C) 2004 - 2010 Vladislav Bolkhovitin <vst@vlnb.net>
 *  Copyright (C) 2004 - 2005 Leonid Stoljar
 *  Copyright (C) 2006 Nathaniel Clark <nate@misrule.us>
 *  Copyright (C) 2006 - 2010 ID7 Ltd.
 *
 *  Forward port and refactoring to modern qla2xxx and target/configfs
 *
 *  Copyright (C) 2010-2013 Nicholas A. Bellinger <nab@kernel.org>
 *
 *  This program is free software; you can redistribute it and/or
 *  modify it under the terms of the GNU General Public License
 *  as published by the Free Software Foundation, version 2
 *  of the License.
 *
 *  This program is distributed in the hope that it will be useful,
 *  but WITHOUT ANY WARRANTY; without even the implied warranty of
 *  MERCHANTABILITY or FITNESS FOR A PARTICULAR PURPOSE. See the
 *  GNU General Public License for more details.
 */

#include <linux/module.h>
#include <linux/init.h>
#include <linux/types.h>
#include <linux/blkdev.h>
#include <linux/interrupt.h>
#include <linux/pci.h>
#include <linux/delay.h>
#include <linux/list.h>
#include <linux/workqueue.h>
#include <asm/unaligned.h>
#include <scsi/scsi.h>
#include <scsi/scsi_host.h>
#include <scsi/scsi_tcq.h>
#include <target/target_core_base.h>
#include <target/target_core_fabric.h>

#include "qla_def.h"
#include "qla_target.h"

static char *qlini_mode = QLA2XXX_INI_MODE_STR_ENABLED;
module_param(qlini_mode, charp, S_IRUGO);
MODULE_PARM_DESC(qlini_mode,
	"Determines when initiator mode will be enabled. Possible values: "
	"\"exclusive\" - initiator mode will be enabled on load, "
	"disabled on enabling target mode and then on disabling target mode "
	"enabled back; "
	"\"disabled\" - initiator mode will never be enabled; "
	"\"enabled\" (default) - initiator mode will always stay enabled.");

int ql2x_ini_mode = QLA2XXX_INI_MODE_EXCLUSIVE;

/*
 * From scsi/fc/fc_fcp.h
 */
enum fcp_resp_rsp_codes {
	FCP_TMF_CMPL = 0,
	FCP_DATA_LEN_INVALID = 1,
	FCP_CMND_FIELDS_INVALID = 2,
	FCP_DATA_PARAM_MISMATCH = 3,
	FCP_TMF_REJECTED = 4,
	FCP_TMF_FAILED = 5,
	FCP_TMF_INVALID_LUN = 9,
};

/*
 * fc_pri_ta from scsi/fc/fc_fcp.h
 */
#define FCP_PTA_SIMPLE      0   /* simple task attribute */
#define FCP_PTA_HEADQ       1   /* head of queue task attribute */
#define FCP_PTA_ORDERED     2   /* ordered task attribute */
#define FCP_PTA_ACA         4   /* auto. contingent allegiance */
#define FCP_PTA_MASK        7   /* mask for task attribute field */
#define FCP_PRI_SHIFT       3   /* priority field starts in bit 3 */
#define FCP_PRI_RESVD_MASK  0x80        /* reserved bits in priority field */

/*
 * This driver calls qla2x00_alloc_iocbs() and qla2x00_issue_marker(), which
 * must be called under HW lock and could unlock/lock it inside.
 * It isn't an issue, since in the current implementation on the time when
 * those functions are called:
 *
 *   - Either context is IRQ and only IRQ handler can modify HW data,
 *     including rings related fields,
 *
 *   - Or access to target mode variables from struct qla_tgt doesn't
 *     cross those functions boundaries, except tgt_stop, which
 *     additionally protected by irq_cmd_count.
 */
/* Predefs for callbacks handed to qla2xxx LLD */
static void qlt_24xx_atio_pkt(struct scsi_qla_host *ha,
	struct atio_from_isp *pkt);
static void qlt_response_pkt(struct scsi_qla_host *ha, response_t *pkt);
static int qlt_issue_task_mgmt(struct qla_tgt_sess *sess, uint32_t lun,
	int fn, void *iocb, int flags);
static void qlt_send_term_exchange(struct scsi_qla_host *ha, struct qla_tgt_cmd
	*cmd, struct atio_from_isp *atio, int ha_locked);
static void qlt_reject_free_srr_imm(struct scsi_qla_host *ha,
	struct qla_tgt_srr_imm *imm, int ha_lock);
/*
 * Global Variables
 */
static struct kmem_cache *qla_tgt_cmd_cachep;
static struct kmem_cache *qla_tgt_mgmt_cmd_cachep;
static mempool_t *qla_tgt_mgmt_cmd_mempool;
static struct workqueue_struct *qla_tgt_wq;
static DEFINE_MUTEX(qla_tgt_mutex);
static LIST_HEAD(qla_tgt_glist);

/* ha->hardware_lock supposed to be held on entry (to protect tgt->sess_list) */
static struct qla_tgt_sess *qlt_find_sess_by_port_name(
	struct qla_tgt *tgt,
	const uint8_t *port_name)
{
	struct qla_tgt_sess *sess;

	list_for_each_entry(sess, &tgt->sess_list, sess_list_entry) {
		if (!memcmp(sess->port_name, port_name, WWN_SIZE))
			return sess;
	}

	return NULL;
}

/* Might release hw lock, then reaquire!! */
static inline int qlt_issue_marker(struct scsi_qla_host *vha, int vha_locked)
{
	/* Send marker if required */
	if (unlikely(vha->marker_needed != 0)) {
		int rc = qla2x00_issue_marker(vha, vha_locked);
		if (rc != QLA_SUCCESS) {
			ql_dbg(ql_dbg_tgt, vha, 0xe03d,
			    "qla_target(%d): issue_marker() failed\n",
			    vha->vp_idx);
		}
		return rc;
	}
	return QLA_SUCCESS;
}

static inline
struct scsi_qla_host *qlt_find_host_by_d_id(struct scsi_qla_host *vha,
	uint8_t *d_id)
{
	struct qla_hw_data *ha = vha->hw;
	uint8_t vp_idx;

	if ((vha->d_id.b.area != d_id[1]) || (vha->d_id.b.domain != d_id[0]))
		return NULL;

	if (vha->d_id.b.al_pa == d_id[2])
		return vha;

	BUG_ON(ha->tgt.tgt_vp_map == NULL);
	vp_idx = ha->tgt.tgt_vp_map[d_id[2]].idx;
	if (likely(test_bit(vp_idx, ha->vp_idx_map)))
		return ha->tgt.tgt_vp_map[vp_idx].vha;

	return NULL;
}

static inline
struct scsi_qla_host *qlt_find_host_by_vp_idx(struct scsi_qla_host *vha,
	uint16_t vp_idx)
{
	struct qla_hw_data *ha = vha->hw;

	if (vha->vp_idx == vp_idx)
		return vha;

	BUG_ON(ha->tgt.tgt_vp_map == NULL);
	if (likely(test_bit(vp_idx, ha->vp_idx_map)))
		return ha->tgt.tgt_vp_map[vp_idx].vha;

	return NULL;
}

void qlt_24xx_atio_pkt_all_vps(struct scsi_qla_host *vha,
	struct atio_from_isp *atio)
{
	switch (atio->u.raw.entry_type) {
	case ATIO_TYPE7:
	{
		struct scsi_qla_host *host = qlt_find_host_by_d_id(vha,
		    atio->u.isp24.fcp_hdr.d_id);
		if (unlikely(NULL == host)) {
			ql_dbg(ql_dbg_tgt, vha, 0xe03e,
			    "qla_target(%d): Received ATIO_TYPE7 "
			    "with unknown d_id %x:%x:%x\n", vha->vp_idx,
			    atio->u.isp24.fcp_hdr.d_id[0],
			    atio->u.isp24.fcp_hdr.d_id[1],
			    atio->u.isp24.fcp_hdr.d_id[2]);
			break;
		}
		qlt_24xx_atio_pkt(host, atio);
		break;
	}

	case IMMED_NOTIFY_TYPE:
	{
		struct scsi_qla_host *host = vha;
		struct imm_ntfy_from_isp *entry =
		    (struct imm_ntfy_from_isp *)atio;

		if ((entry->u.isp24.vp_index != 0xFF) &&
		    (entry->u.isp24.nport_handle != 0xFFFF)) {
			host = qlt_find_host_by_vp_idx(vha,
			    entry->u.isp24.vp_index);
			if (unlikely(!host)) {
				ql_dbg(ql_dbg_tgt, vha, 0xe03f,
				    "qla_target(%d): Received "
				    "ATIO (IMMED_NOTIFY_TYPE) "
				    "with unknown vp_index %d\n",
				    vha->vp_idx, entry->u.isp24.vp_index);
				break;
			}
		}
		qlt_24xx_atio_pkt(host, atio);
		break;
	}

	default:
		ql_dbg(ql_dbg_tgt, vha, 0xe040,
		    "qla_target(%d): Received unknown ATIO atio "
		    "type %x\n", vha->vp_idx, atio->u.raw.entry_type);
		break;
	}

	return;
}

void qlt_response_pkt_all_vps(struct scsi_qla_host *vha, response_t *pkt)
{
	switch (pkt->entry_type) {
	case CTIO_TYPE7:
	{
		struct ctio7_from_24xx *entry = (struct ctio7_from_24xx *)pkt;
		struct scsi_qla_host *host = qlt_find_host_by_vp_idx(vha,
		    entry->vp_index);
		if (unlikely(!host)) {
			ql_dbg(ql_dbg_tgt, vha, 0xe041,
			    "qla_target(%d): Response pkt (CTIO_TYPE7) "
			    "received, with unknown vp_index %d\n",
			    vha->vp_idx, entry->vp_index);
			break;
		}
		qlt_response_pkt(host, pkt);
		break;
	}

	case IMMED_NOTIFY_TYPE:
	{
		struct scsi_qla_host *host = vha;
		struct imm_ntfy_from_isp *entry =
		    (struct imm_ntfy_from_isp *)pkt;

		host = qlt_find_host_by_vp_idx(vha, entry->u.isp24.vp_index);
		if (unlikely(!host)) {
			ql_dbg(ql_dbg_tgt, vha, 0xe042,
			    "qla_target(%d): Response pkt (IMMED_NOTIFY_TYPE) "
			    "received, with unknown vp_index %d\n",
			    vha->vp_idx, entry->u.isp24.vp_index);
			break;
		}
		qlt_response_pkt(host, pkt);
		break;
	}

	case NOTIFY_ACK_TYPE:
	{
		struct scsi_qla_host *host = vha;
		struct nack_to_isp *entry = (struct nack_to_isp *)pkt;

		if (0xFF != entry->u.isp24.vp_index) {
			host = qlt_find_host_by_vp_idx(vha,
			    entry->u.isp24.vp_index);
			if (unlikely(!host)) {
				ql_dbg(ql_dbg_tgt, vha, 0xe043,
				    "qla_target(%d): Response "
				    "pkt (NOTIFY_ACK_TYPE) "
				    "received, with unknown "
				    "vp_index %d\n", vha->vp_idx,
				    entry->u.isp24.vp_index);
				break;
			}
		}
		qlt_response_pkt(host, pkt);
		break;
	}

	case ABTS_RECV_24XX:
	{
		struct abts_recv_from_24xx *entry =
		    (struct abts_recv_from_24xx *)pkt;
		struct scsi_qla_host *host = qlt_find_host_by_vp_idx(vha,
		    entry->vp_index);
		if (unlikely(!host)) {
			ql_dbg(ql_dbg_tgt, vha, 0xe044,
			    "qla_target(%d): Response pkt "
			    "(ABTS_RECV_24XX) received, with unknown "
			    "vp_index %d\n", vha->vp_idx, entry->vp_index);
			break;
		}
		qlt_response_pkt(host, pkt);
		break;
	}

	case ABTS_RESP_24XX:
	{
		struct abts_resp_to_24xx *entry =
		    (struct abts_resp_to_24xx *)pkt;
		struct scsi_qla_host *host = qlt_find_host_by_vp_idx(vha,
		    entry->vp_index);
		if (unlikely(!host)) {
			ql_dbg(ql_dbg_tgt, vha, 0xe045,
			    "qla_target(%d): Response pkt "
			    "(ABTS_RECV_24XX) received, with unknown "
			    "vp_index %d\n", vha->vp_idx, entry->vp_index);
			break;
		}
		qlt_response_pkt(host, pkt);
		break;
	}

	default:
		qlt_response_pkt(vha, pkt);
		break;
	}

}

static void qlt_free_session_done(struct work_struct *work)
{
	struct qla_tgt_sess *sess = container_of(work, struct qla_tgt_sess,
	    free_work);
	struct qla_tgt *tgt = sess->tgt;
	struct scsi_qla_host *vha = sess->vha;
	struct qla_hw_data *ha = vha->hw;

	BUG_ON(!tgt);
	/*
	 * Release the target session for FC Nexus from fabric module code.
	 */
	if (sess->se_sess != NULL)
		ha->tgt.tgt_ops->free_session(sess);

	ql_dbg(ql_dbg_tgt_mgt, vha, 0xf001,
	    "Unregistration of sess %p finished\n", sess);

	kfree(sess);
	/*
	 * We need to protect against race, when tgt is freed before or
	 * inside wake_up()
	 */
	tgt->sess_count--;
	if (tgt->sess_count == 0)
		wake_up_all(&tgt->waitQ);
}

/* ha->hardware_lock supposed to be held on entry */
void qlt_unreg_sess(struct qla_tgt_sess *sess)
{
	struct scsi_qla_host *vha = sess->vha;

	vha->hw->tgt.tgt_ops->clear_nacl_from_fcport_map(sess);

	list_del(&sess->sess_list_entry);
	if (sess->deleted)
		list_del(&sess->del_list_entry);

	INIT_WORK(&sess->free_work, qlt_free_session_done);
	schedule_work(&sess->free_work);
}
EXPORT_SYMBOL(qlt_unreg_sess);

/* ha->hardware_lock supposed to be held on entry */
static int qlt_reset(struct scsi_qla_host *vha, void *iocb, int mcmd)
{
	struct qla_hw_data *ha = vha->hw;
	struct qla_tgt_sess *sess = NULL;
	uint32_t unpacked_lun, lun = 0;
	uint16_t loop_id;
	int res = 0;
	struct imm_ntfy_from_isp *n = (struct imm_ntfy_from_isp *)iocb;
	struct atio_from_isp *a = (struct atio_from_isp *)iocb;

	loop_id = le16_to_cpu(n->u.isp24.nport_handle);
	if (loop_id == 0xFFFF) {
#if 0 /* FIXME: Re-enable Global event handling.. */
		/* Global event */
		atomic_inc(&ha->tgt.qla_tgt->tgt_global_resets_count);
		qlt_clear_tgt_db(ha->tgt.qla_tgt, 1);
		if (!list_empty(&ha->tgt.qla_tgt->sess_list)) {
			sess = list_entry(ha->tgt.qla_tgt->sess_list.next,
			    typeof(*sess), sess_list_entry);
			switch (mcmd) {
			case QLA_TGT_NEXUS_LOSS_SESS:
				mcmd = QLA_TGT_NEXUS_LOSS;
				break;
			case QLA_TGT_ABORT_ALL_SESS:
				mcmd = QLA_TGT_ABORT_ALL;
				break;
			case QLA_TGT_NEXUS_LOSS:
			case QLA_TGT_ABORT_ALL:
				break;
			default:
				ql_dbg(ql_dbg_tgt, vha, 0xe046,
				    "qla_target(%d): Not allowed "
				    "command %x in %s", vha->vp_idx,
				    mcmd, __func__);
				sess = NULL;
				break;
			}
		} else
			sess = NULL;
#endif
	} else {
		sess = ha->tgt.tgt_ops->find_sess_by_loop_id(vha, loop_id);
	}

	ql_dbg(ql_dbg_tgt, vha, 0xe000,
	    "Using sess for qla_tgt_reset: %p\n", sess);
	if (!sess) {
		res = -ESRCH;
		return res;
	}

	ql_dbg(ql_dbg_tgt, vha, 0xe047,
	    "scsi(%ld): resetting (session %p from port %8phC mcmd %x, "
	    "loop_id %d)\n", vha->host_no, sess, sess->port_name,
	    mcmd, loop_id);

	lun = a->u.isp24.fcp_cmnd.lun;
	unpacked_lun = scsilun_to_int((struct scsi_lun *)&lun);

	return qlt_issue_task_mgmt(sess, unpacked_lun, mcmd,
	    iocb, QLA24XX_MGMT_SEND_NACK);
}

/* ha->hardware_lock supposed to be held on entry */
static void qlt_schedule_sess_for_deletion(struct qla_tgt_sess *sess,
	bool immediate)
{
	struct qla_tgt *tgt = sess->tgt;
	uint32_t dev_loss_tmo = tgt->ha->port_down_retry_count + 5;

	if (sess->deleted)
		return;

	ql_dbg(ql_dbg_tgt, sess->vha, 0xe001,
	    "Scheduling sess %p for deletion\n", sess);
	list_add_tail(&sess->del_list_entry, &tgt->del_sess_list);
	sess->deleted = 1;

	if (immediate)
		dev_loss_tmo = 0;

	sess->expires = jiffies + dev_loss_tmo * HZ;

	ql_dbg(ql_dbg_tgt, sess->vha, 0xe048,
	    "qla_target(%d): session for port %8phC (loop ID %d) scheduled for "
	    "deletion in %u secs (expires: %lu) immed: %d\n",
	    sess->vha->vp_idx, sess->port_name, sess->loop_id, dev_loss_tmo,
	    sess->expires, immediate);

	if (immediate)
		schedule_delayed_work(&tgt->sess_del_work, 0);
	else
		schedule_delayed_work(&tgt->sess_del_work,
		    sess->expires - jiffies);
}

/* ha->hardware_lock supposed to be held on entry */
static void qlt_clear_tgt_db(struct qla_tgt *tgt, bool local_only)
{
	struct qla_tgt_sess *sess;

	list_for_each_entry(sess, &tgt->sess_list, sess_list_entry)
		qlt_schedule_sess_for_deletion(sess, true);

	/* At this point tgt could be already dead */
}

static int qla24xx_get_loop_id(struct scsi_qla_host *vha, const uint8_t *s_id,
	uint16_t *loop_id)
{
	struct qla_hw_data *ha = vha->hw;
	dma_addr_t gid_list_dma;
	struct gid_list_info *gid_list;
	char *id_iter;
	int res, rc, i;
	uint16_t entries;

	gid_list = dma_alloc_coherent(&ha->pdev->dev, qla2x00_gid_list_size(ha),
	    &gid_list_dma, GFP_KERNEL);
	if (!gid_list) {
		ql_dbg(ql_dbg_tgt_mgt, vha, 0xf044,
		    "qla_target(%d): DMA Alloc failed of %u\n",
		    vha->vp_idx, qla2x00_gid_list_size(ha));
		return -ENOMEM;
	}

	/* Get list of logged in devices */
	rc = qla2x00_get_id_list(vha, gid_list, gid_list_dma, &entries);
	if (rc != QLA_SUCCESS) {
		ql_dbg(ql_dbg_tgt_mgt, vha, 0xf045,
		    "qla_target(%d): get_id_list() failed: %x\n",
		    vha->vp_idx, rc);
		res = -1;
		goto out_free_id_list;
	}

	id_iter = (char *)gid_list;
	res = -1;
	for (i = 0; i < entries; i++) {
		struct gid_list_info *gid = (struct gid_list_info *)id_iter;
		if ((gid->al_pa == s_id[2]) &&
		    (gid->area == s_id[1]) &&
		    (gid->domain == s_id[0])) {
			*loop_id = le16_to_cpu(gid->loop_id);
			res = 0;
			break;
		}
		id_iter += ha->gid_list_info_size;
	}

out_free_id_list:
	dma_free_coherent(&ha->pdev->dev, qla2x00_gid_list_size(ha),
	    gid_list, gid_list_dma);
	return res;
}

/* ha->hardware_lock supposed to be held on entry */
static void qlt_undelete_sess(struct qla_tgt_sess *sess)
{
	BUG_ON(!sess->deleted);

	list_del(&sess->del_list_entry);
	sess->deleted = 0;
}

static void qlt_del_sess_work_fn(struct delayed_work *work)
{
	struct qla_tgt *tgt = container_of(work, struct qla_tgt,
	    sess_del_work);
	struct scsi_qla_host *vha = tgt->vha;
	struct qla_hw_data *ha = vha->hw;
	struct qla_tgt_sess *sess;
	unsigned long flags, elapsed;

	spin_lock_irqsave(&ha->hardware_lock, flags);
	while (!list_empty(&tgt->del_sess_list)) {
		sess = list_entry(tgt->del_sess_list.next, typeof(*sess),
		    del_list_entry);
		elapsed = jiffies;
		if (time_after_eq(elapsed, sess->expires)) {
			qlt_undelete_sess(sess);

			ql_dbg(ql_dbg_tgt_mgt, vha, 0xf004,
			    "Timeout: sess %p about to be deleted\n",
			    sess);
			ha->tgt.tgt_ops->shutdown_sess(sess);
			ha->tgt.tgt_ops->put_sess(sess);
		} else {
			schedule_delayed_work(&tgt->sess_del_work,
			    sess->expires - elapsed);
			break;
		}
	}
	spin_unlock_irqrestore(&ha->hardware_lock, flags);
}

/*
 * Adds an extra ref to allow to drop hw lock after adding sess to the list.
 * Caller must put it.
 */
static struct qla_tgt_sess *qlt_create_sess(
	struct scsi_qla_host *vha,
	fc_port_t *fcport,
	bool local)
{
	struct qla_hw_data *ha = vha->hw;
	struct qla_tgt_sess *sess;
	unsigned long flags;
	unsigned char be_sid[3];

	/* Check to avoid double sessions */
	spin_lock_irqsave(&ha->hardware_lock, flags);
	list_for_each_entry(sess, &vha->vha_tgt.qla_tgt->sess_list,
				sess_list_entry) {
		if (!memcmp(sess->port_name, fcport->port_name, WWN_SIZE)) {
			ql_dbg(ql_dbg_tgt_mgt, vha, 0xf005,
			    "Double sess %p found (s_id %x:%x:%x, "
			    "loop_id %d), updating to d_id %x:%x:%x, "
			    "loop_id %d", sess, sess->s_id.b.domain,
			    sess->s_id.b.al_pa, sess->s_id.b.area,
			    sess->loop_id, fcport->d_id.b.domain,
			    fcport->d_id.b.al_pa, fcport->d_id.b.area,
			    fcport->loop_id);

			if (sess->deleted)
				qlt_undelete_sess(sess);

			kref_get(&sess->se_sess->sess_kref);
			ha->tgt.tgt_ops->update_sess(sess, fcport->d_id, fcport->loop_id,
						(fcport->flags & FCF_CONF_COMP_SUPPORTED));

			if (sess->local && !local)
				sess->local = 0;
			spin_unlock_irqrestore(&ha->hardware_lock, flags);

			return sess;
		}
	}
	spin_unlock_irqrestore(&ha->hardware_lock, flags);

	sess = kzalloc(sizeof(*sess), GFP_KERNEL);
	if (!sess) {
		ql_dbg(ql_dbg_tgt_mgt, vha, 0xf04a,
		    "qla_target(%u): session allocation failed, all commands "
		    "from port %8phC will be refused", vha->vp_idx,
		    fcport->port_name);

		return NULL;
	}
	sess->tgt = vha->vha_tgt.qla_tgt;
	sess->vha = vha;
	sess->s_id = fcport->d_id;
	sess->loop_id = fcport->loop_id;
	sess->local = local;

	ql_dbg(ql_dbg_tgt_mgt, vha, 0xf006,
	    "Adding sess %p to tgt %p via ->check_initiator_node_acl()\n",
	    sess, vha->vha_tgt.qla_tgt);

	be_sid[0] = sess->s_id.b.domain;
	be_sid[1] = sess->s_id.b.area;
	be_sid[2] = sess->s_id.b.al_pa;
	/*
	 * Determine if this fc_port->port_name is allowed to access
	 * target mode using explict NodeACLs+MappedLUNs, or using
	 * TPG demo mode.  If this is successful a target mode FC nexus
	 * is created.
	 */
	if (ha->tgt.tgt_ops->check_initiator_node_acl(vha,
	    &fcport->port_name[0], sess, &be_sid[0], fcport->loop_id) < 0) {
		kfree(sess);
		return NULL;
	}
	/*
	 * Take an extra reference to ->sess_kref here to handle qla_tgt_sess
	 * access across ->hardware_lock reaquire.
	 */
	kref_get(&sess->se_sess->sess_kref);

	sess->conf_compl_supported = (fcport->flags & FCF_CONF_COMP_SUPPORTED);
	BUILD_BUG_ON(sizeof(sess->port_name) != sizeof(fcport->port_name));
	memcpy(sess->port_name, fcport->port_name, sizeof(sess->port_name));

	spin_lock_irqsave(&ha->hardware_lock, flags);
	list_add_tail(&sess->sess_list_entry, &vha->vha_tgt.qla_tgt->sess_list);
	vha->vha_tgt.qla_tgt->sess_count++;
	spin_unlock_irqrestore(&ha->hardware_lock, flags);

	ql_dbg(ql_dbg_tgt_mgt, vha, 0xf04b,
	    "qla_target(%d): %ssession for wwn %8phC (loop_id %d, "
	    "s_id %x:%x:%x, confirmed completion %ssupported) added\n",
	    vha->vp_idx, local ?  "local " : "", fcport->port_name,
	    fcport->loop_id, sess->s_id.b.domain, sess->s_id.b.area,
	    sess->s_id.b.al_pa, sess->conf_compl_supported ?  "" : "not ");

	return sess;
}

/*
 * Called from drivers/scsi/qla2xxx/qla_init.c:qla2x00_reg_remote_port()
 */
void qlt_fc_port_added(struct scsi_qla_host *vha, fc_port_t *fcport)
{
	struct qla_hw_data *ha = vha->hw;
	struct qla_tgt *tgt = vha->vha_tgt.qla_tgt;
	struct qla_tgt_sess *sess;
	unsigned long flags;

	if (!vha->hw->tgt.tgt_ops)
		return;

	if (!tgt || (fcport->port_type != FCT_INITIATOR))
		return;

	if (qla_ini_mode_enabled(vha))
		return;

	spin_lock_irqsave(&ha->hardware_lock, flags);
	if (tgt->tgt_stop) {
		spin_unlock_irqrestore(&ha->hardware_lock, flags);
		return;
	}
	sess = qlt_find_sess_by_port_name(tgt, fcport->port_name);
	if (!sess) {
		spin_unlock_irqrestore(&ha->hardware_lock, flags);

		mutex_lock(&vha->vha_tgt.tgt_mutex);
		sess = qlt_create_sess(vha, fcport, false);
		mutex_unlock(&vha->vha_tgt.tgt_mutex);

		spin_lock_irqsave(&ha->hardware_lock, flags);
	} else {
		kref_get(&sess->se_sess->sess_kref);

		if (sess->deleted) {
			qlt_undelete_sess(sess);

			ql_dbg(ql_dbg_tgt_mgt, vha, 0xf04c,
			    "qla_target(%u): %ssession for port %8phC "
			    "(loop ID %d) reappeared\n", vha->vp_idx,
			    sess->local ? "local " : "", sess->port_name,
			    sess->loop_id);

			ql_dbg(ql_dbg_tgt_mgt, vha, 0xf007,
			    "Reappeared sess %p\n", sess);
		}
		ha->tgt.tgt_ops->update_sess(sess, fcport->d_id, fcport->loop_id,
					(fcport->flags & FCF_CONF_COMP_SUPPORTED));
	}

	if (sess && sess->local) {
		ql_dbg(ql_dbg_tgt_mgt, vha, 0xf04d,
		    "qla_target(%u): local session for "
		    "port %8phC (loop ID %d) became global\n", vha->vp_idx,
		    fcport->port_name, sess->loop_id);
		sess->local = 0;
	}
	ha->tgt.tgt_ops->put_sess(sess);
	spin_unlock_irqrestore(&ha->hardware_lock, flags);
}

void qlt_fc_port_deleted(struct scsi_qla_host *vha, fc_port_t *fcport)
{
	struct qla_hw_data *ha = vha->hw;
	struct qla_tgt *tgt = vha->vha_tgt.qla_tgt;
	struct qla_tgt_sess *sess;
	unsigned long flags;

	if (!vha->hw->tgt.tgt_ops)
		return;

	if (!tgt || (fcport->port_type != FCT_INITIATOR))
		return;

	spin_lock_irqsave(&ha->hardware_lock, flags);
	if (tgt->tgt_stop) {
		spin_unlock_irqrestore(&ha->hardware_lock, flags);
		return;
	}
	sess = qlt_find_sess_by_port_name(tgt, fcport->port_name);
	if (!sess) {
		spin_unlock_irqrestore(&ha->hardware_lock, flags);
		return;
	}

	ql_dbg(ql_dbg_tgt_mgt, vha, 0xf008, "qla_tgt_fc_port_deleted %p", sess);

	sess->local = 1;
	qlt_schedule_sess_for_deletion(sess, false);
	spin_unlock_irqrestore(&ha->hardware_lock, flags);
}

static inline int test_tgt_sess_count(struct qla_tgt *tgt)
{
	struct qla_hw_data *ha = tgt->ha;
	unsigned long flags;
	int res;
	/*
	 * We need to protect against race, when tgt is freed before or
	 * inside wake_up()
	 */
	spin_lock_irqsave(&ha->hardware_lock, flags);
	ql_dbg(ql_dbg_tgt, tgt->vha, 0xe002,
	    "tgt %p, empty(sess_list)=%d sess_count=%d\n",
	    tgt, list_empty(&tgt->sess_list), tgt->sess_count);
	res = (tgt->sess_count == 0);
	spin_unlock_irqrestore(&ha->hardware_lock, flags);

	return res;
}

/* Called by tcm_qla2xxx configfs code */
void qlt_stop_phase1(struct qla_tgt *tgt)
{
	struct scsi_qla_host *vha = tgt->vha;
	struct qla_hw_data *ha = tgt->ha;
	unsigned long flags;

	if (tgt->tgt_stop || tgt->tgt_stopped) {
		ql_dbg(ql_dbg_tgt_mgt, vha, 0xf04e,
		    "Already in tgt->tgt_stop or tgt_stopped state\n");
		dump_stack();
		return;
	}

	ql_dbg(ql_dbg_tgt, vha, 0xe003, "Stopping target for host %ld(%p)\n",
	    vha->host_no, vha);
	/*
	 * Mutex needed to sync with qla_tgt_fc_port_[added,deleted].
	 * Lock is needed, because we still can get an incoming packet.
	 */
	mutex_lock(&vha->vha_tgt.tgt_mutex);
	spin_lock_irqsave(&ha->hardware_lock, flags);
	tgt->tgt_stop = 1;
	qlt_clear_tgt_db(tgt, true);
	spin_unlock_irqrestore(&ha->hardware_lock, flags);
	mutex_unlock(&vha->vha_tgt.tgt_mutex);

	flush_delayed_work(&tgt->sess_del_work);

	ql_dbg(ql_dbg_tgt_mgt, vha, 0xf009,
	    "Waiting for sess works (tgt %p)", tgt);
	spin_lock_irqsave(&tgt->sess_work_lock, flags);
	while (!list_empty(&tgt->sess_works_list)) {
		spin_unlock_irqrestore(&tgt->sess_work_lock, flags);
		flush_scheduled_work();
		spin_lock_irqsave(&tgt->sess_work_lock, flags);
	}
	spin_unlock_irqrestore(&tgt->sess_work_lock, flags);

	ql_dbg(ql_dbg_tgt_mgt, vha, 0xf00a,
	    "Waiting for tgt %p: list_empty(sess_list)=%d "
	    "sess_count=%d\n", tgt, list_empty(&tgt->sess_list),
	    tgt->sess_count);

	wait_event(tgt->waitQ, test_tgt_sess_count(tgt));

	/* Big hammer */
	if (!ha->flags.host_shutting_down && qla_tgt_mode_enabled(vha))
		qlt_disable_vha(vha);

	/* Wait for sessions to clear out (just in case) */
	wait_event(tgt->waitQ, test_tgt_sess_count(tgt));
}
EXPORT_SYMBOL(qlt_stop_phase1);

/* Called by tcm_qla2xxx configfs code */
void qlt_stop_phase2(struct qla_tgt *tgt)
{
	struct qla_hw_data *ha = tgt->ha;
	scsi_qla_host_t *vha = pci_get_drvdata(ha->pdev);
	unsigned long flags;

	if (tgt->tgt_stopped) {
		ql_dbg(ql_dbg_tgt_mgt, vha, 0xf04f,
		    "Already in tgt->tgt_stopped state\n");
		dump_stack();
		return;
	}

	ql_dbg(ql_dbg_tgt_mgt, vha, 0xf00b,
	    "Waiting for %d IRQ commands to complete (tgt %p)",
	    tgt->irq_cmd_count, tgt);

	mutex_lock(&vha->vha_tgt.tgt_mutex);
	spin_lock_irqsave(&ha->hardware_lock, flags);
	while (tgt->irq_cmd_count != 0) {
		spin_unlock_irqrestore(&ha->hardware_lock, flags);
		udelay(2);
		spin_lock_irqsave(&ha->hardware_lock, flags);
	}
	tgt->tgt_stop = 0;
	tgt->tgt_stopped = 1;
	spin_unlock_irqrestore(&ha->hardware_lock, flags);
	mutex_unlock(&vha->vha_tgt.tgt_mutex);

	ql_dbg(ql_dbg_tgt_mgt, vha, 0xf00c, "Stop of tgt %p finished",
	    tgt);
}
EXPORT_SYMBOL(qlt_stop_phase2);

/* Called from qlt_remove_target() -> qla2x00_remove_one() */
static void qlt_release(struct qla_tgt *tgt)
{
	scsi_qla_host_t *vha = tgt->vha;

	if ((vha->vha_tgt.qla_tgt != NULL) && !tgt->tgt_stopped)
		qlt_stop_phase2(tgt);

	vha->vha_tgt.qla_tgt = NULL;

	ql_dbg(ql_dbg_tgt_mgt, vha, 0xf00d,
	    "Release of tgt %p finished\n", tgt);

	kfree(tgt);
}

/* ha->hardware_lock supposed to be held on entry */
static int qlt_sched_sess_work(struct qla_tgt *tgt, int type,
	const void *param, unsigned int param_size)
{
	struct qla_tgt_sess_work_param *prm;
	unsigned long flags;

	prm = kzalloc(sizeof(*prm), GFP_ATOMIC);
	if (!prm) {
		ql_dbg(ql_dbg_tgt_mgt, tgt->vha, 0xf050,
		    "qla_target(%d): Unable to create session "
		    "work, command will be refused", 0);
		return -ENOMEM;
	}

	ql_dbg(ql_dbg_tgt_mgt, tgt->vha, 0xf00e,
	    "Scheduling work (type %d, prm %p)"
	    " to find session for param %p (size %d, tgt %p)\n",
	    type, prm, param, param_size, tgt);

	prm->type = type;
	memcpy(&prm->tm_iocb, param, param_size);

	spin_lock_irqsave(&tgt->sess_work_lock, flags);
	list_add_tail(&prm->sess_works_list_entry, &tgt->sess_works_list);
	spin_unlock_irqrestore(&tgt->sess_work_lock, flags);

	schedule_work(&tgt->sess_work);

	return 0;
}

/*
 * ha->hardware_lock supposed to be held on entry. Might drop it, then reaquire
 */
static void qlt_send_notify_ack(struct scsi_qla_host *vha,
	struct imm_ntfy_from_isp *ntfy,
	uint32_t add_flags, uint16_t resp_code, int resp_code_valid,
	uint16_t srr_flags, uint16_t srr_reject_code, uint8_t srr_explan)
{
	struct qla_hw_data *ha = vha->hw;
	request_t *pkt;
	struct nack_to_isp *nack;

	ql_dbg(ql_dbg_tgt, vha, 0xe004, "Sending NOTIFY_ACK (ha=%p)\n", ha);

	/* Send marker if required */
	if (qlt_issue_marker(vha, 1) != QLA_SUCCESS)
		return;

	pkt = (request_t *)qla2x00_alloc_iocbs(vha, NULL);
	if (!pkt) {
		ql_dbg(ql_dbg_tgt, vha, 0xe049,
		    "qla_target(%d): %s failed: unable to allocate "
		    "request packet\n", vha->vp_idx, __func__);
		return;
	}

	if (vha->vha_tgt.qla_tgt != NULL)
		vha->vha_tgt.qla_tgt->notify_ack_expected++;

	pkt->entry_type = NOTIFY_ACK_TYPE;
	pkt->entry_count = 1;

	nack = (struct nack_to_isp *)pkt;
	nack->ox_id = ntfy->ox_id;

	nack->u.isp24.nport_handle = ntfy->u.isp24.nport_handle;
	if (le16_to_cpu(ntfy->u.isp24.status) == IMM_NTFY_ELS) {
		nack->u.isp24.flags = ntfy->u.isp24.flags &
			__constant_cpu_to_le32(NOTIFY24XX_FLAGS_PUREX_IOCB);
	}
	nack->u.isp24.srr_rx_id = ntfy->u.isp24.srr_rx_id;
	nack->u.isp24.status = ntfy->u.isp24.status;
	nack->u.isp24.status_subcode = ntfy->u.isp24.status_subcode;
	nack->u.isp24.fw_handle = ntfy->u.isp24.fw_handle;
	nack->u.isp24.exchange_address = ntfy->u.isp24.exchange_address;
	nack->u.isp24.srr_rel_offs = ntfy->u.isp24.srr_rel_offs;
	nack->u.isp24.srr_ui = ntfy->u.isp24.srr_ui;
	nack->u.isp24.srr_flags = cpu_to_le16(srr_flags);
	nack->u.isp24.srr_reject_code = srr_reject_code;
	nack->u.isp24.srr_reject_code_expl = srr_explan;
	nack->u.isp24.vp_index = ntfy->u.isp24.vp_index;

	ql_dbg(ql_dbg_tgt, vha, 0xe005,
	    "qla_target(%d): Sending 24xx Notify Ack %d\n",
	    vha->vp_idx, nack->u.isp24.status);

	qla2x00_start_iocbs(vha, vha->req);
}

/*
 * ha->hardware_lock supposed to be held on entry. Might drop it, then reaquire
 */
static void qlt_24xx_send_abts_resp(struct scsi_qla_host *vha,
	struct abts_recv_from_24xx *abts, uint32_t status,
	bool ids_reversed)
{
	struct qla_hw_data *ha = vha->hw;
	struct abts_resp_to_24xx *resp;
	uint32_t f_ctl;
	uint8_t *p;

	ql_dbg(ql_dbg_tgt, vha, 0xe006,
	    "Sending task mgmt ABTS response (ha=%p, atio=%p, status=%x\n",
	    ha, abts, status);

	/* Send marker if required */
	if (qlt_issue_marker(vha, 1) != QLA_SUCCESS)
		return;

	resp = (struct abts_resp_to_24xx *)qla2x00_alloc_iocbs(vha, NULL);
	if (!resp) {
		ql_dbg(ql_dbg_tgt, vha, 0xe04a,
		    "qla_target(%d): %s failed: unable to allocate "
		    "request packet", vha->vp_idx, __func__);
		return;
	}

	resp->entry_type = ABTS_RESP_24XX;
	resp->entry_count = 1;
	resp->nport_handle = abts->nport_handle;
	resp->vp_index = vha->vp_idx;
	resp->sof_type = abts->sof_type;
	resp->exchange_address = abts->exchange_address;
	resp->fcp_hdr_le = abts->fcp_hdr_le;
	f_ctl = __constant_cpu_to_le32(F_CTL_EXCH_CONTEXT_RESP |
	    F_CTL_LAST_SEQ | F_CTL_END_SEQ |
	    F_CTL_SEQ_INITIATIVE);
	p = (uint8_t *)&f_ctl;
	resp->fcp_hdr_le.f_ctl[0] = *p++;
	resp->fcp_hdr_le.f_ctl[1] = *p++;
	resp->fcp_hdr_le.f_ctl[2] = *p;
	if (ids_reversed) {
		resp->fcp_hdr_le.d_id[0] = abts->fcp_hdr_le.d_id[0];
		resp->fcp_hdr_le.d_id[1] = abts->fcp_hdr_le.d_id[1];
		resp->fcp_hdr_le.d_id[2] = abts->fcp_hdr_le.d_id[2];
		resp->fcp_hdr_le.s_id[0] = abts->fcp_hdr_le.s_id[0];
		resp->fcp_hdr_le.s_id[1] = abts->fcp_hdr_le.s_id[1];
		resp->fcp_hdr_le.s_id[2] = abts->fcp_hdr_le.s_id[2];
	} else {
		resp->fcp_hdr_le.d_id[0] = abts->fcp_hdr_le.s_id[0];
		resp->fcp_hdr_le.d_id[1] = abts->fcp_hdr_le.s_id[1];
		resp->fcp_hdr_le.d_id[2] = abts->fcp_hdr_le.s_id[2];
		resp->fcp_hdr_le.s_id[0] = abts->fcp_hdr_le.d_id[0];
		resp->fcp_hdr_le.s_id[1] = abts->fcp_hdr_le.d_id[1];
		resp->fcp_hdr_le.s_id[2] = abts->fcp_hdr_le.d_id[2];
	}
	resp->exchange_addr_to_abort = abts->exchange_addr_to_abort;
	if (status == FCP_TMF_CMPL) {
		resp->fcp_hdr_le.r_ctl = R_CTL_BASIC_LINK_SERV | R_CTL_B_ACC;
		resp->payload.ba_acct.seq_id_valid = SEQ_ID_INVALID;
		resp->payload.ba_acct.low_seq_cnt = 0x0000;
		resp->payload.ba_acct.high_seq_cnt = 0xFFFF;
		resp->payload.ba_acct.ox_id = abts->fcp_hdr_le.ox_id;
		resp->payload.ba_acct.rx_id = abts->fcp_hdr_le.rx_id;
	} else {
		resp->fcp_hdr_le.r_ctl = R_CTL_BASIC_LINK_SERV | R_CTL_B_RJT;
		resp->payload.ba_rjt.reason_code =
			BA_RJT_REASON_CODE_UNABLE_TO_PERFORM;
		/* Other bytes are zero */
	}

	vha->vha_tgt.qla_tgt->abts_resp_expected++;

	qla2x00_start_iocbs(vha, vha->req);
}

/*
 * ha->hardware_lock supposed to be held on entry. Might drop it, then reaquire
 */
static void qlt_24xx_retry_term_exchange(struct scsi_qla_host *vha,
	struct abts_resp_from_24xx_fw *entry)
{
	struct ctio7_to_24xx *ctio;

	ql_dbg(ql_dbg_tgt, vha, 0xe007,
	    "Sending retry TERM EXCH CTIO7 (ha=%p)\n", vha->hw);
	/* Send marker if required */
	if (qlt_issue_marker(vha, 1) != QLA_SUCCESS)
		return;

	ctio = (struct ctio7_to_24xx *)qla2x00_alloc_iocbs(vha, NULL);
	if (ctio == NULL) {
		ql_dbg(ql_dbg_tgt, vha, 0xe04b,
		    "qla_target(%d): %s failed: unable to allocate "
		    "request packet\n", vha->vp_idx, __func__);
		return;
	}

	/*
	 * We've got on entrance firmware's response on by us generated
	 * ABTS response. So, in it ID fields are reversed.
	 */

	ctio->entry_type = CTIO_TYPE7;
	ctio->entry_count = 1;
	ctio->nport_handle = entry->nport_handle;
	ctio->handle = QLA_TGT_SKIP_HANDLE |	CTIO_COMPLETION_HANDLE_MARK;
	ctio->timeout = __constant_cpu_to_le16(QLA_TGT_TIMEOUT);
	ctio->vp_index = vha->vp_idx;
	ctio->initiator_id[0] = entry->fcp_hdr_le.d_id[0];
	ctio->initiator_id[1] = entry->fcp_hdr_le.d_id[1];
	ctio->initiator_id[2] = entry->fcp_hdr_le.d_id[2];
	ctio->exchange_addr = entry->exchange_addr_to_abort;
	ctio->u.status1.flags =
	    __constant_cpu_to_le16(CTIO7_FLAGS_STATUS_MODE_1 |
		CTIO7_FLAGS_TERMINATE);
	ctio->u.status1.ox_id = entry->fcp_hdr_le.ox_id;

	qla2x00_start_iocbs(vha, vha->req);

	qlt_24xx_send_abts_resp(vha, (struct abts_recv_from_24xx *)entry,
	    FCP_TMF_CMPL, true);
}

/* ha->hardware_lock supposed to be held on entry */
static int __qlt_24xx_handle_abts(struct scsi_qla_host *vha,
	struct abts_recv_from_24xx *abts, struct qla_tgt_sess *sess)
{
	struct qla_hw_data *ha = vha->hw;
	struct se_session *se_sess = sess->se_sess;
	struct qla_tgt_mgmt_cmd *mcmd;
	struct se_cmd *se_cmd;
	u32 lun = 0;
	int rc;
	bool found_lun = false;

	spin_lock(&se_sess->sess_cmd_lock);
	list_for_each_entry(se_cmd, &se_sess->sess_cmd_list, se_cmd_list) {
		struct qla_tgt_cmd *cmd =
			container_of(se_cmd, struct qla_tgt_cmd, se_cmd);
		if (cmd->tag == abts->exchange_addr_to_abort) {
			lun = cmd->unpacked_lun;
			found_lun = true;
			break;
		}
	}
	spin_unlock(&se_sess->sess_cmd_lock);

	if (!found_lun)
		return -ENOENT;

	ql_dbg(ql_dbg_tgt_mgt, vha, 0xf00f,
	    "qla_target(%d): task abort (tag=%d)\n",
	    vha->vp_idx, abts->exchange_addr_to_abort);

	mcmd = mempool_alloc(qla_tgt_mgmt_cmd_mempool, GFP_ATOMIC);
	if (mcmd == NULL) {
		ql_dbg(ql_dbg_tgt_mgt, vha, 0xf051,
		    "qla_target(%d): %s: Allocation of ABORT cmd failed",
		    vha->vp_idx, __func__);
		return -ENOMEM;
	}
	memset(mcmd, 0, sizeof(*mcmd));

	mcmd->sess = sess;
	memcpy(&mcmd->orig_iocb.abts, abts, sizeof(mcmd->orig_iocb.abts));

	rc = ha->tgt.tgt_ops->handle_tmr(mcmd, lun, TMR_ABORT_TASK,
	    abts->exchange_addr_to_abort);
	if (rc != 0) {
		ql_dbg(ql_dbg_tgt_mgt, vha, 0xf052,
		    "qla_target(%d):  tgt_ops->handle_tmr()"
		    " failed: %d", vha->vp_idx, rc);
		mempool_free(mcmd, qla_tgt_mgmt_cmd_mempool);
		return -EFAULT;
	}

	return 0;
}

/*
 * ha->hardware_lock supposed to be held on entry. Might drop it, then reaquire
 */
static void qlt_24xx_handle_abts(struct scsi_qla_host *vha,
	struct abts_recv_from_24xx *abts)
{
	struct qla_hw_data *ha = vha->hw;
	struct qla_tgt_sess *sess;
	uint32_t tag = abts->exchange_addr_to_abort;
	uint8_t s_id[3];
	int rc;

	if (le32_to_cpu(abts->fcp_hdr_le.parameter) & ABTS_PARAM_ABORT_SEQ) {
		ql_dbg(ql_dbg_tgt_mgt, vha, 0xf053,
		    "qla_target(%d): ABTS: Abort Sequence not "
		    "supported\n", vha->vp_idx);
		qlt_24xx_send_abts_resp(vha, abts, FCP_TMF_REJECTED, false);
		return;
	}

	if (tag == ATIO_EXCHANGE_ADDRESS_UNKNOWN) {
		ql_dbg(ql_dbg_tgt_mgt, vha, 0xf010,
		    "qla_target(%d): ABTS: Unknown Exchange "
		    "Address received\n", vha->vp_idx);
		qlt_24xx_send_abts_resp(vha, abts, FCP_TMF_REJECTED, false);
		return;
	}

	ql_dbg(ql_dbg_tgt_mgt, vha, 0xf011,
	    "qla_target(%d): task abort (s_id=%x:%x:%x, "
	    "tag=%d, param=%x)\n", vha->vp_idx, abts->fcp_hdr_le.s_id[2],
	    abts->fcp_hdr_le.s_id[1], abts->fcp_hdr_le.s_id[0], tag,
	    le32_to_cpu(abts->fcp_hdr_le.parameter));

	s_id[0] = abts->fcp_hdr_le.s_id[2];
	s_id[1] = abts->fcp_hdr_le.s_id[1];
	s_id[2] = abts->fcp_hdr_le.s_id[0];

	sess = ha->tgt.tgt_ops->find_sess_by_s_id(vha, s_id);
	if (!sess) {
		ql_dbg(ql_dbg_tgt_mgt, vha, 0xf012,
		    "qla_target(%d): task abort for non-existant session\n",
		    vha->vp_idx);
		rc = qlt_sched_sess_work(vha->vha_tgt.qla_tgt,
		    QLA_TGT_SESS_WORK_ABORT, abts, sizeof(*abts));
		if (rc != 0) {
			qlt_24xx_send_abts_resp(vha, abts, FCP_TMF_REJECTED,
			    false);
		}
		return;
	}

	rc = __qlt_24xx_handle_abts(vha, abts, sess);
	if (rc != 0) {
		ql_dbg(ql_dbg_tgt_mgt, vha, 0xf054,
		    "qla_target(%d): __qlt_24xx_handle_abts() failed: %d\n",
		    vha->vp_idx, rc);
		qlt_24xx_send_abts_resp(vha, abts, FCP_TMF_REJECTED, false);
		return;
	}
}

/*
 * ha->hardware_lock supposed to be held on entry. Might drop it, then reaquire
 */
static void qlt_24xx_send_task_mgmt_ctio(struct scsi_qla_host *ha,
	struct qla_tgt_mgmt_cmd *mcmd, uint32_t resp_code)
{
	struct atio_from_isp *atio = &mcmd->orig_iocb.atio;
	struct ctio7_to_24xx *ctio;

	ql_dbg(ql_dbg_tgt, ha, 0xe008,
	    "Sending task mgmt CTIO7 (ha=%p, atio=%p, resp_code=%x\n",
	    ha, atio, resp_code);

	/* Send marker if required */
	if (qlt_issue_marker(ha, 1) != QLA_SUCCESS)
		return;

	ctio = (struct ctio7_to_24xx *)qla2x00_alloc_iocbs(ha, NULL);
	if (ctio == NULL) {
		ql_dbg(ql_dbg_tgt, ha, 0xe04c,
		    "qla_target(%d): %s failed: unable to allocate "
		    "request packet\n", ha->vp_idx, __func__);
		return;
	}

	ctio->entry_type = CTIO_TYPE7;
	ctio->entry_count = 1;
	ctio->handle = QLA_TGT_SKIP_HANDLE | CTIO_COMPLETION_HANDLE_MARK;
	ctio->nport_handle = mcmd->sess->loop_id;
	ctio->timeout = __constant_cpu_to_le16(QLA_TGT_TIMEOUT);
	ctio->vp_index = ha->vp_idx;
	ctio->initiator_id[0] = atio->u.isp24.fcp_hdr.s_id[2];
	ctio->initiator_id[1] = atio->u.isp24.fcp_hdr.s_id[1];
	ctio->initiator_id[2] = atio->u.isp24.fcp_hdr.s_id[0];
	ctio->exchange_addr = atio->u.isp24.exchange_addr;
	ctio->u.status1.flags = (atio->u.isp24.attr << 9) |
	    __constant_cpu_to_le16(CTIO7_FLAGS_STATUS_MODE_1 |
		CTIO7_FLAGS_SEND_STATUS);
	ctio->u.status1.ox_id = swab16(atio->u.isp24.fcp_hdr.ox_id);
	ctio->u.status1.scsi_status =
	    __constant_cpu_to_le16(SS_RESPONSE_INFO_LEN_VALID);
	ctio->u.status1.response_len = __constant_cpu_to_le16(8);
	ctio->u.status1.sense_data[0] = resp_code;

	qla2x00_start_iocbs(ha, ha->req);
}

void qlt_free_mcmd(struct qla_tgt_mgmt_cmd *mcmd)
{
	mempool_free(mcmd, qla_tgt_mgmt_cmd_mempool);
}
EXPORT_SYMBOL(qlt_free_mcmd);

/* callback from target fabric module code */
void qlt_xmit_tm_rsp(struct qla_tgt_mgmt_cmd *mcmd)
{
	struct scsi_qla_host *vha = mcmd->sess->vha;
	struct qla_hw_data *ha = vha->hw;
	unsigned long flags;

	ql_dbg(ql_dbg_tgt_mgt, vha, 0xf013,
	    "TM response mcmd (%p) status %#x state %#x",
	    mcmd, mcmd->fc_tm_rsp, mcmd->flags);

	spin_lock_irqsave(&ha->hardware_lock, flags);
	if (mcmd->flags == QLA24XX_MGMT_SEND_NACK)
		qlt_send_notify_ack(vha, &mcmd->orig_iocb.imm_ntfy,
		    0, 0, 0, 0, 0, 0);
	else {
		if (mcmd->se_cmd.se_tmr_req->function == TMR_ABORT_TASK)
			qlt_24xx_send_abts_resp(vha, &mcmd->orig_iocb.abts,
			    mcmd->fc_tm_rsp, false);
		else
			qlt_24xx_send_task_mgmt_ctio(vha, mcmd,
			    mcmd->fc_tm_rsp);
	}
	/*
	 * Make the callback for ->free_mcmd() to queue_work() and invoke
	 * target_put_sess_cmd() to drop cmd_kref to 1.  The final
	 * target_put_sess_cmd() call will be made from TFO->check_stop_free()
	 * -> tcm_qla2xxx_check_stop_free() to release the TMR associated se_cmd
	 * descriptor after TFO->queue_tm_rsp() -> tcm_qla2xxx_queue_tm_rsp() ->
	 * qlt_xmit_tm_rsp() returns here..
	 */
	ha->tgt.tgt_ops->free_mcmd(mcmd);
	spin_unlock_irqrestore(&ha->hardware_lock, flags);
}
EXPORT_SYMBOL(qlt_xmit_tm_rsp);

/* No locks */
static int qlt_pci_map_calc_cnt(struct qla_tgt_prm *prm)
{
	struct qla_tgt_cmd *cmd = prm->cmd;

	BUG_ON(cmd->sg_cnt == 0);

	prm->sg = (struct scatterlist *)cmd->sg;
	prm->seg_cnt = pci_map_sg(prm->tgt->ha->pdev, cmd->sg,
	    cmd->sg_cnt, cmd->dma_data_direction);
	if (unlikely(prm->seg_cnt == 0))
		goto out_err;

	prm->cmd->sg_mapped = 1;

	/*
	 * If greater than four sg entries then we need to allocate
	 * the continuation entries
	 */
	if (prm->seg_cnt > prm->tgt->datasegs_per_cmd)
		prm->req_cnt += DIV_ROUND_UP(prm->seg_cnt -
		    prm->tgt->datasegs_per_cmd, prm->tgt->datasegs_per_cont);

	ql_dbg(ql_dbg_tgt, prm->cmd->vha, 0xe009, "seg_cnt=%d, req_cnt=%d\n",
	    prm->seg_cnt, prm->req_cnt);
	return 0;

out_err:
	ql_dbg(ql_dbg_tgt, prm->cmd->vha, 0xe04d,
	    "qla_target(%d): PCI mapping failed: sg_cnt=%d",
	    0, prm->cmd->sg_cnt);
	return -1;
}

static inline void qlt_unmap_sg(struct scsi_qla_host *vha,
	struct qla_tgt_cmd *cmd)
{
	struct qla_hw_data *ha = vha->hw;

	BUG_ON(!cmd->sg_mapped);
	pci_unmap_sg(ha->pdev, cmd->sg, cmd->sg_cnt, cmd->dma_data_direction);
	cmd->sg_mapped = 0;
}

static int qlt_check_reserve_free_req(struct scsi_qla_host *vha,
	uint32_t req_cnt)
{
	struct qla_hw_data *ha = vha->hw;
	device_reg_t __iomem *reg = ha->iobase;
	uint32_t cnt;

	if (vha->req->cnt < (req_cnt + 2)) {
		cnt = (uint16_t)RD_REG_DWORD(&reg->isp24.req_q_out);

		ql_dbg(ql_dbg_tgt, vha, 0xe00a,
		    "Request ring circled: cnt=%d, vha->->ring_index=%d, "
		    "vha->req->cnt=%d, req_cnt=%d\n", cnt,
		    vha->req->ring_index, vha->req->cnt, req_cnt);
		if  (vha->req->ring_index < cnt)
			vha->req->cnt = cnt - vha->req->ring_index;
		else
			vha->req->cnt = vha->req->length -
			    (vha->req->ring_index - cnt);
	}

	if (unlikely(vha->req->cnt < (req_cnt + 2))) {
		ql_dbg(ql_dbg_tgt, vha, 0xe00b,
		    "qla_target(%d): There is no room in the "
		    "request ring: vha->req->ring_index=%d, vha->req->cnt=%d, "
		    "req_cnt=%d\n", vha->vp_idx, vha->req->ring_index,
		    vha->req->cnt, req_cnt);
		return -EAGAIN;
	}
	vha->req->cnt -= req_cnt;

	return 0;
}

/*
 * ha->hardware_lock supposed to be held on entry. Might drop it, then reaquire
 */
static inline void *qlt_get_req_pkt(struct scsi_qla_host *vha)
{
	/* Adjust ring index. */
	vha->req->ring_index++;
	if (vha->req->ring_index == vha->req->length) {
		vha->req->ring_index = 0;
		vha->req->ring_ptr = vha->req->ring;
	} else {
		vha->req->ring_ptr++;
	}
	return (cont_entry_t *)vha->req->ring_ptr;
}

/* ha->hardware_lock supposed to be held on entry */
static inline uint32_t qlt_make_handle(struct scsi_qla_host *vha)
{
	struct qla_hw_data *ha = vha->hw;
	uint32_t h;

	h = ha->tgt.current_handle;
	/* always increment cmd handle */
	do {
		++h;
		if (h > DEFAULT_OUTSTANDING_COMMANDS)
			h = 1; /* 0 is QLA_TGT_NULL_HANDLE */
		if (h == ha->tgt.current_handle) {
			ql_dbg(ql_dbg_tgt, vha, 0xe04e,
			    "qla_target(%d): Ran out of "
			    "empty cmd slots in ha %p\n", vha->vp_idx, ha);
			h = QLA_TGT_NULL_HANDLE;
			break;
		}
	} while ((h == QLA_TGT_NULL_HANDLE) ||
	    (h == QLA_TGT_SKIP_HANDLE) ||
	    (ha->tgt.cmds[h-1] != NULL));

	if (h != QLA_TGT_NULL_HANDLE)
		ha->tgt.current_handle = h;

	return h;
}

/* ha->hardware_lock supposed to be held on entry */
static int qlt_24xx_build_ctio_pkt(struct qla_tgt_prm *prm,
	struct scsi_qla_host *vha)
{
	uint32_t h;
	struct ctio7_to_24xx *pkt;
	struct qla_hw_data *ha = vha->hw;
	struct atio_from_isp *atio = &prm->cmd->atio;

	pkt = (struct ctio7_to_24xx *)vha->req->ring_ptr;
	prm->pkt = pkt;
	memset(pkt, 0, sizeof(*pkt));

	pkt->entry_type = CTIO_TYPE7;
	pkt->entry_count = (uint8_t)prm->req_cnt;
	pkt->vp_index = vha->vp_idx;

	h = qlt_make_handle(vha);
	if (unlikely(h == QLA_TGT_NULL_HANDLE)) {
		/*
		 * CTIO type 7 from the firmware doesn't provide a way to
		 * know the initiator's LOOP ID, hence we can't find
		 * the session and, so, the command.
		 */
		return -EAGAIN;
	} else
		ha->tgt.cmds[h-1] = prm->cmd;

	pkt->handle = h | CTIO_COMPLETION_HANDLE_MARK;
	pkt->nport_handle = prm->cmd->loop_id;
	pkt->timeout = __constant_cpu_to_le16(QLA_TGT_TIMEOUT);
	pkt->initiator_id[0] = atio->u.isp24.fcp_hdr.s_id[2];
	pkt->initiator_id[1] = atio->u.isp24.fcp_hdr.s_id[1];
	pkt->initiator_id[2] = atio->u.isp24.fcp_hdr.s_id[0];
	pkt->exchange_addr = atio->u.isp24.exchange_addr;
	pkt->u.status0.flags |= (atio->u.isp24.attr << 9);
	pkt->u.status0.ox_id = swab16(atio->u.isp24.fcp_hdr.ox_id);
	pkt->u.status0.relative_offset = cpu_to_le32(prm->cmd->offset);

	ql_dbg(ql_dbg_tgt, vha, 0xe00c,
	    "qla_target(%d): handle(cmd) -> %08x, timeout %d, ox_id %#x\n",
	    vha->vp_idx, pkt->handle, QLA_TGT_TIMEOUT,
	    le16_to_cpu(pkt->u.status0.ox_id));
	return 0;
}

/*
 * ha->hardware_lock supposed to be held on entry. We have already made sure
 * that there is sufficient amount of request entries to not drop it.
 */
static void qlt_load_cont_data_segments(struct qla_tgt_prm *prm,
	struct scsi_qla_host *vha)
{
	int cnt;
	uint32_t *dword_ptr;
	int enable_64bit_addressing = prm->tgt->tgt_enable_64bit_addr;

	/* Build continuation packets */
	while (prm->seg_cnt > 0) {
		cont_a64_entry_t *cont_pkt64 =
			(cont_a64_entry_t *)qlt_get_req_pkt(vha);

		/*
		 * Make sure that from cont_pkt64 none of
		 * 64-bit specific fields used for 32-bit
		 * addressing. Cast to (cont_entry_t *) for
		 * that.
		 */

		memset(cont_pkt64, 0, sizeof(*cont_pkt64));

		cont_pkt64->entry_count = 1;
		cont_pkt64->sys_define = 0;

		if (enable_64bit_addressing) {
			cont_pkt64->entry_type = CONTINUE_A64_TYPE;
			dword_ptr =
			    (uint32_t *)&cont_pkt64->dseg_0_address;
		} else {
			cont_pkt64->entry_type = CONTINUE_TYPE;
			dword_ptr =
			    (uint32_t *)&((cont_entry_t *)
				cont_pkt64)->dseg_0_address;
		}

		/* Load continuation entry data segments */
		for (cnt = 0;
		    cnt < prm->tgt->datasegs_per_cont && prm->seg_cnt;
		    cnt++, prm->seg_cnt--) {
			*dword_ptr++ =
			    cpu_to_le32(pci_dma_lo32
				(sg_dma_address(prm->sg)));
			if (enable_64bit_addressing) {
				*dword_ptr++ =
				    cpu_to_le32(pci_dma_hi32
					(sg_dma_address
					(prm->sg)));
			}
			*dword_ptr++ = cpu_to_le32(sg_dma_len(prm->sg));

			ql_dbg(ql_dbg_tgt, vha, 0xe00d,
			    "S/G Segment Cont. phys_addr=%llx:%llx, len=%d\n",
			    (long long unsigned int)
			    pci_dma_hi32(sg_dma_address(prm->sg)),
			    (long long unsigned int)
			    pci_dma_lo32(sg_dma_address(prm->sg)),
			    (int)sg_dma_len(prm->sg));

			prm->sg = sg_next(prm->sg);
		}
	}
}

/*
 * ha->hardware_lock supposed to be held on entry. We have already made sure
 * that there is sufficient amount of request entries to not drop it.
 */
static void qlt_load_data_segments(struct qla_tgt_prm *prm,
	struct scsi_qla_host *vha)
{
	int cnt;
	uint32_t *dword_ptr;
	int enable_64bit_addressing = prm->tgt->tgt_enable_64bit_addr;
	struct ctio7_to_24xx *pkt24 = (struct ctio7_to_24xx *)prm->pkt;

	ql_dbg(ql_dbg_tgt, vha, 0xe00e,
	    "iocb->scsi_status=%x, iocb->flags=%x\n",
	    le16_to_cpu(pkt24->u.status0.scsi_status),
	    le16_to_cpu(pkt24->u.status0.flags));

	pkt24->u.status0.transfer_length = cpu_to_le32(prm->cmd->bufflen);

	/* Setup packet address segment pointer */
	dword_ptr = pkt24->u.status0.dseg_0_address;

	/* Set total data segment count */
	if (prm->seg_cnt)
		pkt24->dseg_count = cpu_to_le16(prm->seg_cnt);

	if (prm->seg_cnt == 0) {
		/* No data transfer */
		*dword_ptr++ = 0;
		*dword_ptr = 0;
		return;
	}

	/* If scatter gather */
	ql_dbg(ql_dbg_tgt, vha, 0xe00f, "%s", "Building S/G data segments...");

	/* Load command entry data segments */
	for (cnt = 0;
	    (cnt < prm->tgt->datasegs_per_cmd) && prm->seg_cnt;
	    cnt++, prm->seg_cnt--) {
		*dword_ptr++ =
		    cpu_to_le32(pci_dma_lo32(sg_dma_address(prm->sg)));
		if (enable_64bit_addressing) {
			*dword_ptr++ =
			    cpu_to_le32(pci_dma_hi32(
				sg_dma_address(prm->sg)));
		}
		*dword_ptr++ = cpu_to_le32(sg_dma_len(prm->sg));

		ql_dbg(ql_dbg_tgt, vha, 0xe010,
		    "S/G Segment phys_addr=%llx:%llx, len=%d\n",
		    (long long unsigned int)pci_dma_hi32(sg_dma_address(
		    prm->sg)),
		    (long long unsigned int)pci_dma_lo32(sg_dma_address(
		    prm->sg)),
		    (int)sg_dma_len(prm->sg));

		prm->sg = sg_next(prm->sg);
	}

	qlt_load_cont_data_segments(prm, vha);
}

static inline int qlt_has_data(struct qla_tgt_cmd *cmd)
{
	return cmd->bufflen > 0;
}

/*
 * Called without ha->hardware_lock held
 */
static int qlt_pre_xmit_response(struct qla_tgt_cmd *cmd,
	struct qla_tgt_prm *prm, int xmit_type, uint8_t scsi_status,
	uint32_t *full_req_cnt)
{
	struct qla_tgt *tgt = cmd->tgt;
	struct scsi_qla_host *vha = tgt->vha;
	struct qla_hw_data *ha = vha->hw;
	struct se_cmd *se_cmd = &cmd->se_cmd;

	if (unlikely(cmd->aborted)) {
		ql_dbg(ql_dbg_tgt_mgt, vha, 0xf014,
		    "qla_target(%d): terminating exchange "
		    "for aborted cmd=%p (se_cmd=%p, tag=%d)", vha->vp_idx, cmd,
		    se_cmd, cmd->tag);

		cmd->state = QLA_TGT_STATE_ABORTED;

		qlt_send_term_exchange(vha, cmd, &cmd->atio, 0);

		/* !! At this point cmd could be already freed !! */
		return QLA_TGT_PRE_XMIT_RESP_CMD_ABORTED;
	}

	ql_dbg(ql_dbg_tgt, vha, 0xe011, "qla_target(%d): tag=%u\n",
	    vha->vp_idx, cmd->tag);

	prm->cmd = cmd;
	prm->tgt = tgt;
	prm->rq_result = scsi_status;
	prm->sense_buffer = &cmd->sense_buffer[0];
	prm->sense_buffer_len = TRANSPORT_SENSE_BUFFER;
	prm->sg = NULL;
	prm->seg_cnt = -1;
	prm->req_cnt = 1;
	prm->add_status_pkt = 0;

	ql_dbg(ql_dbg_tgt, vha, 0xe012, "rq_result=%x, xmit_type=%x\n",
	    prm->rq_result, xmit_type);

	/* Send marker if required */
	if (qlt_issue_marker(vha, 0) != QLA_SUCCESS)
		return -EFAULT;

	ql_dbg(ql_dbg_tgt, vha, 0xe013, "CTIO start: vha(%d)\n", vha->vp_idx);

	if ((xmit_type & QLA_TGT_XMIT_DATA) && qlt_has_data(cmd)) {
		if  (qlt_pci_map_calc_cnt(prm) != 0)
			return -EAGAIN;
	}

	*full_req_cnt = prm->req_cnt;

	if (se_cmd->se_cmd_flags & SCF_UNDERFLOW_BIT) {
		prm->residual = se_cmd->residual_count;
		ql_dbg(ql_dbg_tgt, vha, 0xe014,
		    "Residual underflow: %d (tag %d, "
		    "op %x, bufflen %d, rq_result %x)\n", prm->residual,
		    cmd->tag, se_cmd->t_task_cdb ? se_cmd->t_task_cdb[0] : 0,
		    cmd->bufflen, prm->rq_result);
		prm->rq_result |= SS_RESIDUAL_UNDER;
	} else if (se_cmd->se_cmd_flags & SCF_OVERFLOW_BIT) {
		prm->residual = se_cmd->residual_count;
		ql_dbg(ql_dbg_tgt, vha, 0xe015,
		    "Residual overflow: %d (tag %d, "
		    "op %x, bufflen %d, rq_result %x)\n", prm->residual,
		    cmd->tag, se_cmd->t_task_cdb ? se_cmd->t_task_cdb[0] : 0,
		    cmd->bufflen, prm->rq_result);
		prm->rq_result |= SS_RESIDUAL_OVER;
	}

	if (xmit_type & QLA_TGT_XMIT_STATUS) {
		/*
		 * If QLA_TGT_XMIT_DATA is not set, add_status_pkt will be
		 * ignored in *xmit_response() below
		 */
		if (qlt_has_data(cmd)) {
			if (QLA_TGT_SENSE_VALID(prm->sense_buffer) ||
			    (IS_FWI2_CAPABLE(ha) &&
			    (prm->rq_result != 0))) {
				prm->add_status_pkt = 1;
				(*full_req_cnt)++;
			}
		}
	}

	ql_dbg(ql_dbg_tgt, vha, 0xe016,
	    "req_cnt=%d, full_req_cnt=%d, add_status_pkt=%d\n",
	    prm->req_cnt, *full_req_cnt, prm->add_status_pkt);

	return 0;
}

static inline int qlt_need_explicit_conf(struct qla_hw_data *ha,
	struct qla_tgt_cmd *cmd, int sending_sense)
{
	if (ha->tgt.enable_class_2)
		return 0;

	if (sending_sense)
		return cmd->conf_compl_supported;
	else
		return ha->tgt.enable_explicit_conf &&
		    cmd->conf_compl_supported;
}

#ifdef CONFIG_QLA_TGT_DEBUG_SRR
/*
 *  Original taken from the XFS code
 */
static unsigned long qlt_srr_random(void)
{
	static int Inited;
	static unsigned long RandomValue;
	static DEFINE_SPINLOCK(lock);
	/* cycles pseudo-randomly through all values between 1 and 2^31 - 2 */
	register long rv;
	register long lo;
	register long hi;
	unsigned long flags;

	spin_lock_irqsave(&lock, flags);
	if (!Inited) {
		RandomValue = jiffies;
		Inited = 1;
	}
	rv = RandomValue;
	hi = rv / 127773;
	lo = rv % 127773;
	rv = 16807 * lo - 2836 * hi;
	if (rv <= 0)
		rv += 2147483647;
	RandomValue = rv;
	spin_unlock_irqrestore(&lock, flags);
	return rv;
}

static void qlt_check_srr_debug(struct qla_tgt_cmd *cmd, int *xmit_type)
{
#if 0 /* This is not a real status packets lost, so it won't lead to SRR */
	if ((*xmit_type & QLA_TGT_XMIT_STATUS) && (qlt_srr_random() % 200)
	    == 50) {
		*xmit_type &= ~QLA_TGT_XMIT_STATUS;
		ql_dbg(ql_dbg_tgt_mgt, cmd->vha, 0xf015,
		    "Dropping cmd %p (tag %d) status", cmd, cmd->tag);
	}
#endif
	/*
	 * It's currently not possible to simulate SRRs for FCP_WRITE without
	 * a physical link layer failure, so don't even try here..
	 */
	if (cmd->dma_data_direction != DMA_FROM_DEVICE)
		return;

	if (qlt_has_data(cmd) && (cmd->sg_cnt > 1) &&
	    ((qlt_srr_random() % 100) == 20)) {
		int i, leave = 0;
		unsigned int tot_len = 0;

		while (leave == 0)
			leave = qlt_srr_random() % cmd->sg_cnt;

		for (i = 0; i < leave; i++)
			tot_len += cmd->sg[i].length;

		ql_dbg(ql_dbg_tgt_mgt, cmd->vha, 0xf016,
		    "Cutting cmd %p (tag %d) buffer"
		    " tail to len %d, sg_cnt %d (cmd->bufflen %d,"
		    " cmd->sg_cnt %d)", cmd, cmd->tag, tot_len, leave,
		    cmd->bufflen, cmd->sg_cnt);

		cmd->bufflen = tot_len;
		cmd->sg_cnt = leave;
	}

	if (qlt_has_data(cmd) && ((qlt_srr_random() % 100) == 70)) {
		unsigned int offset = qlt_srr_random() % cmd->bufflen;

		ql_dbg(ql_dbg_tgt_mgt, cmd->vha, 0xf017,
		    "Cutting cmd %p (tag %d) buffer head "
		    "to offset %d (cmd->bufflen %d)", cmd, cmd->tag, offset,
		    cmd->bufflen);
		if (offset == 0)
			*xmit_type &= ~QLA_TGT_XMIT_DATA;
		else if (qlt_set_data_offset(cmd, offset)) {
			ql_dbg(ql_dbg_tgt_mgt, cmd->vha, 0xf018,
			    "qlt_set_data_offset() failed (tag %d)", cmd->tag);
		}
	}
}
#else
static inline void qlt_check_srr_debug(struct qla_tgt_cmd *cmd, int *xmit_type)
{}
#endif

static void qlt_24xx_init_ctio_to_isp(struct ctio7_to_24xx *ctio,
	struct qla_tgt_prm *prm)
{
	prm->sense_buffer_len = min_t(uint32_t, prm->sense_buffer_len,
	    (uint32_t)sizeof(ctio->u.status1.sense_data));
	ctio->u.status0.flags |=
	    __constant_cpu_to_le16(CTIO7_FLAGS_SEND_STATUS);
	if (qlt_need_explicit_conf(prm->tgt->ha, prm->cmd, 0)) {
		ctio->u.status0.flags |= __constant_cpu_to_le16(
		    CTIO7_FLAGS_EXPLICIT_CONFORM |
		    CTIO7_FLAGS_CONFORM_REQ);
	}
	ctio->u.status0.residual = cpu_to_le32(prm->residual);
	ctio->u.status0.scsi_status = cpu_to_le16(prm->rq_result);
	if (QLA_TGT_SENSE_VALID(prm->sense_buffer)) {
		int i;

		if (qlt_need_explicit_conf(prm->tgt->ha, prm->cmd, 1)) {
			if (prm->cmd->se_cmd.scsi_status != 0) {
				ql_dbg(ql_dbg_tgt, prm->cmd->vha, 0xe017,
				    "Skipping EXPLICIT_CONFORM and "
				    "CTIO7_FLAGS_CONFORM_REQ for FCP READ w/ "
				    "non GOOD status\n");
				goto skip_explict_conf;
			}
			ctio->u.status1.flags |= __constant_cpu_to_le16(
			    CTIO7_FLAGS_EXPLICIT_CONFORM |
			    CTIO7_FLAGS_CONFORM_REQ);
		}
skip_explict_conf:
		ctio->u.status1.flags &=
		    ~__constant_cpu_to_le16(CTIO7_FLAGS_STATUS_MODE_0);
		ctio->u.status1.flags |=
		    __constant_cpu_to_le16(CTIO7_FLAGS_STATUS_MODE_1);
		ctio->u.status1.scsi_status |=
		    __constant_cpu_to_le16(SS_SENSE_LEN_VALID);
		ctio->u.status1.sense_length =
		    cpu_to_le16(prm->sense_buffer_len);
		for (i = 0; i < prm->sense_buffer_len/4; i++)
			((uint32_t *)ctio->u.status1.sense_data)[i] =
				cpu_to_be32(((uint32_t *)prm->sense_buffer)[i]);
#if 0
		if (unlikely((prm->sense_buffer_len % 4) != 0)) {
			static int q;
			if (q < 10) {
				ql_dbg(ql_dbg_tgt, vha, 0xe04f,
				    "qla_target(%d): %d bytes of sense "
				    "lost", prm->tgt->ha->vp_idx,
				    prm->sense_buffer_len % 4);
				q++;
			}
		}
#endif
	} else {
		ctio->u.status1.flags &=
		    ~__constant_cpu_to_le16(CTIO7_FLAGS_STATUS_MODE_0);
		ctio->u.status1.flags |=
		    __constant_cpu_to_le16(CTIO7_FLAGS_STATUS_MODE_1);
		ctio->u.status1.sense_length = 0;
		memset(ctio->u.status1.sense_data, 0,
		    sizeof(ctio->u.status1.sense_data));
	}

	/* Sense with len > 24, is it possible ??? */
}

/*
 * Callback to setup response of xmit_type of QLA_TGT_XMIT_DATA and *
 * QLA_TGT_XMIT_STATUS for >= 24xx silicon
 */
int qlt_xmit_response(struct qla_tgt_cmd *cmd, int xmit_type,
	uint8_t scsi_status)
{
	struct scsi_qla_host *vha = cmd->vha;
	struct qla_hw_data *ha = vha->hw;
	struct ctio7_to_24xx *pkt;
	struct qla_tgt_prm prm;
	uint32_t full_req_cnt = 0;
	unsigned long flags = 0;
	int res;

	memset(&prm, 0, sizeof(prm));
	qlt_check_srr_debug(cmd, &xmit_type);

	ql_dbg(ql_dbg_tgt, cmd->vha, 0xe018,
	    "is_send_status=%d, cmd->bufflen=%d, cmd->sg_cnt=%d, "
	    "cmd->dma_data_direction=%d\n", (xmit_type & QLA_TGT_XMIT_STATUS) ?
	    1 : 0, cmd->bufflen, cmd->sg_cnt, cmd->dma_data_direction);

	res = qlt_pre_xmit_response(cmd, &prm, xmit_type, scsi_status,
	    &full_req_cnt);
	if (unlikely(res != 0)) {
		if (res == QLA_TGT_PRE_XMIT_RESP_CMD_ABORTED)
			return 0;

		return res;
	}

	spin_lock_irqsave(&ha->hardware_lock, flags);

	/* Does F/W have an IOCBs for this request */
	res = qlt_check_reserve_free_req(vha, full_req_cnt);
	if (unlikely(res))
		goto out_unmap_unlock;

	res = qlt_24xx_build_ctio_pkt(&prm, vha);
	if (unlikely(res != 0))
		goto out_unmap_unlock;


	pkt = (struct ctio7_to_24xx *)prm.pkt;

	if (qlt_has_data(cmd) && (xmit_type & QLA_TGT_XMIT_DATA)) {
		pkt->u.status0.flags |=
		    __constant_cpu_to_le16(CTIO7_FLAGS_DATA_IN |
			CTIO7_FLAGS_STATUS_MODE_0);

		qlt_load_data_segments(&prm, vha);

		if (prm.add_status_pkt == 0) {
			if (xmit_type & QLA_TGT_XMIT_STATUS) {
				pkt->u.status0.scsi_status =
				    cpu_to_le16(prm.rq_result);
				pkt->u.status0.residual =
				    cpu_to_le32(prm.residual);
				pkt->u.status0.flags |= __constant_cpu_to_le16(
				    CTIO7_FLAGS_SEND_STATUS);
				if (qlt_need_explicit_conf(ha, cmd, 0)) {
					pkt->u.status0.flags |=
					    __constant_cpu_to_le16(
						CTIO7_FLAGS_EXPLICIT_CONFORM |
						CTIO7_FLAGS_CONFORM_REQ);
				}
			}

		} else {
			/*
			 * We have already made sure that there is sufficient
			 * amount of request entries to not drop HW lock in
			 * req_pkt().
			 */
			struct ctio7_to_24xx *ctio =
				(struct ctio7_to_24xx *)qlt_get_req_pkt(vha);

			ql_dbg(ql_dbg_tgt, vha, 0xe019,
			    "Building additional status packet\n");

			memcpy(ctio, pkt, sizeof(*ctio));
			ctio->entry_count = 1;
			ctio->dseg_count = 0;
			ctio->u.status1.flags &= ~__constant_cpu_to_le16(
			    CTIO7_FLAGS_DATA_IN);

			/* Real finish is ctio_m1's finish */
			pkt->handle |= CTIO_INTERMEDIATE_HANDLE_MARK;
			pkt->u.status0.flags |= __constant_cpu_to_le16(
			    CTIO7_FLAGS_DONT_RET_CTIO);
			qlt_24xx_init_ctio_to_isp((struct ctio7_to_24xx *)ctio,
			    &prm);
			pr_debug("Status CTIO7: %p\n", ctio);
		}
	} else
		qlt_24xx_init_ctio_to_isp(pkt, &prm);


	cmd->state = QLA_TGT_STATE_PROCESSED; /* Mid-level is done processing */

	ql_dbg(ql_dbg_tgt, vha, 0xe01a,
	    "Xmitting CTIO7 response pkt for 24xx: %p scsi_status: 0x%02x\n",
	    pkt, scsi_status);

	qla2x00_start_iocbs(vha, vha->req);
	spin_unlock_irqrestore(&ha->hardware_lock, flags);

	return 0;

out_unmap_unlock:
	if (cmd->sg_mapped)
		qlt_unmap_sg(vha, cmd);
	spin_unlock_irqrestore(&ha->hardware_lock, flags);

	return res;
}
EXPORT_SYMBOL(qlt_xmit_response);

int qlt_rdy_to_xfer(struct qla_tgt_cmd *cmd)
{
	struct ctio7_to_24xx *pkt;
	struct scsi_qla_host *vha = cmd->vha;
	struct qla_hw_data *ha = vha->hw;
	struct qla_tgt *tgt = cmd->tgt;
	struct qla_tgt_prm prm;
	unsigned long flags;
	int res = 0;

	memset(&prm, 0, sizeof(prm));
	prm.cmd = cmd;
	prm.tgt = tgt;
	prm.sg = NULL;
	prm.req_cnt = 1;

	/* Send marker if required */
	if (qlt_issue_marker(vha, 0) != QLA_SUCCESS)
		return -EIO;

	ql_dbg(ql_dbg_tgt, vha, 0xe01b, "CTIO_start: vha(%d)",
	    (int)vha->vp_idx);

	/* Calculate number of entries and segments required */
	if (qlt_pci_map_calc_cnt(&prm) != 0)
		return -EAGAIN;

	spin_lock_irqsave(&ha->hardware_lock, flags);

	/* Does F/W have an IOCBs for this request */
	res = qlt_check_reserve_free_req(vha, prm.req_cnt);
	if (res != 0)
		goto out_unlock_free_unmap;

	res = qlt_24xx_build_ctio_pkt(&prm, vha);
	if (unlikely(res != 0))
		goto out_unlock_free_unmap;
	pkt = (struct ctio7_to_24xx *)prm.pkt;
	pkt->u.status0.flags |= __constant_cpu_to_le16(CTIO7_FLAGS_DATA_OUT |
	    CTIO7_FLAGS_STATUS_MODE_0);
	qlt_load_data_segments(&prm, vha);

	cmd->state = QLA_TGT_STATE_NEED_DATA;

	qla2x00_start_iocbs(vha, vha->req);
	spin_unlock_irqrestore(&ha->hardware_lock, flags);

	return res;

out_unlock_free_unmap:
	if (cmd->sg_mapped)
		qlt_unmap_sg(vha, cmd);
	spin_unlock_irqrestore(&ha->hardware_lock, flags);

	return res;
}
EXPORT_SYMBOL(qlt_rdy_to_xfer);

/* If hardware_lock held on entry, might drop it, then reaquire */
/* This function sends the appropriate CTIO to ISP 2xxx or 24xx */
static int __qlt_send_term_exchange(struct scsi_qla_host *vha,
	struct qla_tgt_cmd *cmd,
	struct atio_from_isp *atio)
{
	struct ctio7_to_24xx *ctio24;
	struct qla_hw_data *ha = vha->hw;
	request_t *pkt;
	int ret = 0;

	ql_dbg(ql_dbg_tgt, vha, 0xe01c, "Sending TERM EXCH CTIO (ha=%p)\n", ha);

	pkt = (request_t *)qla2x00_alloc_iocbs(vha, NULL);
	if (pkt == NULL) {
		ql_dbg(ql_dbg_tgt, vha, 0xe050,
		    "qla_target(%d): %s failed: unable to allocate "
		    "request packet\n", vha->vp_idx, __func__);
		return -ENOMEM;
	}

	if (cmd != NULL) {
		if (cmd->state < QLA_TGT_STATE_PROCESSED) {
			ql_dbg(ql_dbg_tgt, vha, 0xe051,
			    "qla_target(%d): Terminating cmd %p with "
			    "incorrect state %d\n", vha->vp_idx, cmd,
			    cmd->state);
		} else
			ret = 1;
	}

	pkt->entry_count = 1;
	pkt->handle = QLA_TGT_SKIP_HANDLE | CTIO_COMPLETION_HANDLE_MARK;

	ctio24 = (struct ctio7_to_24xx *)pkt;
	ctio24->entry_type = CTIO_TYPE7;
	ctio24->nport_handle = cmd ? cmd->loop_id : CTIO7_NHANDLE_UNRECOGNIZED;
	ctio24->timeout = __constant_cpu_to_le16(QLA_TGT_TIMEOUT);
	ctio24->vp_index = vha->vp_idx;
	ctio24->initiator_id[0] = atio->u.isp24.fcp_hdr.s_id[2];
	ctio24->initiator_id[1] = atio->u.isp24.fcp_hdr.s_id[1];
	ctio24->initiator_id[2] = atio->u.isp24.fcp_hdr.s_id[0];
	ctio24->exchange_addr = atio->u.isp24.exchange_addr;
	ctio24->u.status1.flags = (atio->u.isp24.attr << 9) |
	    __constant_cpu_to_le16(CTIO7_FLAGS_STATUS_MODE_1 |
		CTIO7_FLAGS_TERMINATE);
	ctio24->u.status1.ox_id = swab16(atio->u.isp24.fcp_hdr.ox_id);

	/* Most likely, it isn't needed */
	ctio24->u.status1.residual = get_unaligned((uint32_t *)
	    &atio->u.isp24.fcp_cmnd.add_cdb[
	    atio->u.isp24.fcp_cmnd.add_cdb_len]);
	if (ctio24->u.status1.residual != 0)
		ctio24->u.status1.scsi_status |= SS_RESIDUAL_UNDER;

	qla2x00_start_iocbs(vha, vha->req);
	return ret;
}

static void qlt_send_term_exchange(struct scsi_qla_host *vha,
	struct qla_tgt_cmd *cmd, struct atio_from_isp *atio, int ha_locked)
{
	unsigned long flags;
	int rc;

	if (qlt_issue_marker(vha, ha_locked) < 0)
		return;

	if (ha_locked) {
		rc = __qlt_send_term_exchange(vha, cmd, atio);
		goto done;
	}
	spin_lock_irqsave(&vha->hw->hardware_lock, flags);
	rc = __qlt_send_term_exchange(vha, cmd, atio);
	spin_unlock_irqrestore(&vha->hw->hardware_lock, flags);
done:
	if (rc == 1) {
		if (!ha_locked && !in_interrupt())
			msleep(250); /* just in case */

		vha->hw->tgt.tgt_ops->free_cmd(cmd);
	}
}

void qlt_free_cmd(struct qla_tgt_cmd *cmd)
{
	BUG_ON(cmd->sg_mapped);

	if (unlikely(cmd->free_sg))
		kfree(cmd->sg);
	kmem_cache_free(qla_tgt_cmd_cachep, cmd);
}
EXPORT_SYMBOL(qlt_free_cmd);

/* ha->hardware_lock supposed to be held on entry */
static int qlt_prepare_srr_ctio(struct scsi_qla_host *vha,
	struct qla_tgt_cmd *cmd, void *ctio)
{
	struct qla_tgt_srr_ctio *sc;
	struct qla_tgt *tgt = vha->vha_tgt.qla_tgt;
	struct qla_tgt_srr_imm *imm;

	tgt->ctio_srr_id++;

	ql_dbg(ql_dbg_tgt_mgt, vha, 0xf019,
	    "qla_target(%d): CTIO with SRR status received\n", vha->vp_idx);

	if (!ctio) {
		ql_dbg(ql_dbg_tgt_mgt, vha, 0xf055,
		    "qla_target(%d): SRR CTIO, but ctio is NULL\n",
		    vha->vp_idx);
		return -EINVAL;
	}

	sc = kzalloc(sizeof(*sc), GFP_ATOMIC);
	if (sc != NULL) {
		sc->cmd = cmd;
		/* IRQ is already OFF */
		spin_lock(&tgt->srr_lock);
		sc->srr_id = tgt->ctio_srr_id;
		list_add_tail(&sc->srr_list_entry,
		    &tgt->srr_ctio_list);
		ql_dbg(ql_dbg_tgt_mgt, vha, 0xf01a,
		    "CTIO SRR %p added (id %d)\n", sc, sc->srr_id);
		if (tgt->imm_srr_id == tgt->ctio_srr_id) {
			int found = 0;
			list_for_each_entry(imm, &tgt->srr_imm_list,
			    srr_list_entry) {
				if (imm->srr_id == sc->srr_id) {
					found = 1;
					break;
				}
			}
			if (found) {
				ql_dbg(ql_dbg_tgt_mgt, vha, 0xf01b,
				    "Scheduling srr work\n");
				schedule_work(&tgt->srr_work);
			} else {
				ql_dbg(ql_dbg_tgt_mgt, vha, 0xf056,
				    "qla_target(%d): imm_srr_id "
				    "== ctio_srr_id (%d), but there is no "
				    "corresponding SRR IMM, deleting CTIO "
				    "SRR %p\n", vha->vp_idx,
				    tgt->ctio_srr_id, sc);
				list_del(&sc->srr_list_entry);
				spin_unlock(&tgt->srr_lock);

				kfree(sc);
				return -EINVAL;
			}
		}
		spin_unlock(&tgt->srr_lock);
	} else {
		struct qla_tgt_srr_imm *ti;

		ql_dbg(ql_dbg_tgt_mgt, vha, 0xf057,
		    "qla_target(%d): Unable to allocate SRR CTIO entry\n",
		    vha->vp_idx);
		spin_lock(&tgt->srr_lock);
		list_for_each_entry_safe(imm, ti, &tgt->srr_imm_list,
		    srr_list_entry) {
			if (imm->srr_id == tgt->ctio_srr_id) {
				ql_dbg(ql_dbg_tgt_mgt, vha, 0xf01c,
				    "IMM SRR %p deleted (id %d)\n",
				    imm, imm->srr_id);
				list_del(&imm->srr_list_entry);
				qlt_reject_free_srr_imm(vha, imm, 1);
			}
		}
		spin_unlock(&tgt->srr_lock);

		return -ENOMEM;
	}

	return 0;
}

/*
 * ha->hardware_lock supposed to be held on entry. Might drop it, then reaquire
 */
static int qlt_term_ctio_exchange(struct scsi_qla_host *vha, void *ctio,
	struct qla_tgt_cmd *cmd, uint32_t status)
{
	int term = 0;

	if (ctio != NULL) {
		struct ctio7_from_24xx *c = (struct ctio7_from_24xx *)ctio;
		term = !(c->flags &
		    __constant_cpu_to_le16(OF_TERM_EXCH));
	} else
		term = 1;

	if (term)
		qlt_send_term_exchange(vha, cmd, &cmd->atio, 1);

	return term;
}

/* ha->hardware_lock supposed to be held on entry */
static inline struct qla_tgt_cmd *qlt_get_cmd(struct scsi_qla_host *vha,
	uint32_t handle)
{
	struct qla_hw_data *ha = vha->hw;

	handle--;
	if (ha->tgt.cmds[handle] != NULL) {
		struct qla_tgt_cmd *cmd = ha->tgt.cmds[handle];
		ha->tgt.cmds[handle] = NULL;
		return cmd;
	} else
		return NULL;
}

/* ha->hardware_lock supposed to be held on entry */
static struct qla_tgt_cmd *qlt_ctio_to_cmd(struct scsi_qla_host *vha,
	uint32_t handle, void *ctio)
{
	struct qla_tgt_cmd *cmd = NULL;

	/* Clear out internal marks */
	handle &= ~(CTIO_COMPLETION_HANDLE_MARK |
	    CTIO_INTERMEDIATE_HANDLE_MARK);

	if (handle != QLA_TGT_NULL_HANDLE) {
		if (unlikely(handle == QLA_TGT_SKIP_HANDLE)) {
			ql_dbg(ql_dbg_tgt, vha, 0xe01d, "%s",
			    "SKIP_HANDLE CTIO\n");
			return NULL;
		}
		/* handle-1 is actually used */
		if (unlikely(handle > DEFAULT_OUTSTANDING_COMMANDS)) {
			ql_dbg(ql_dbg_tgt, vha, 0xe052,
			    "qla_target(%d): Wrong handle %x received\n",
			    vha->vp_idx, handle);
			return NULL;
		}
		cmd = qlt_get_cmd(vha, handle);
		if (unlikely(cmd == NULL)) {
			ql_dbg(ql_dbg_tgt, vha, 0xe053,
			    "qla_target(%d): Suspicious: unable to "
			    "find the command with handle %x\n", vha->vp_idx,
			    handle);
			return NULL;
		}
	} else if (ctio != NULL) {
		/* We can't get loop ID from CTIO7 */
		ql_dbg(ql_dbg_tgt, vha, 0xe054,
		    "qla_target(%d): Wrong CTIO received: QLA24xx doesn't "
		    "support NULL handles\n", vha->vp_idx);
		return NULL;
	}

	return cmd;
}

/*
 * ha->hardware_lock supposed to be held on entry. Might drop it, then reaquire
 */
static void qlt_do_ctio_completion(struct scsi_qla_host *vha, uint32_t handle,
	uint32_t status, void *ctio)
{
	struct qla_hw_data *ha = vha->hw;
	struct se_cmd *se_cmd;
	struct target_core_fabric_ops *tfo;
	struct qla_tgt_cmd *cmd;

	ql_dbg(ql_dbg_tgt, vha, 0xe01e,
	    "qla_target(%d): handle(ctio %p status %#x) <- %08x\n",
	    vha->vp_idx, ctio, status, handle);

	if (handle & CTIO_INTERMEDIATE_HANDLE_MARK) {
		/* That could happen only in case of an error/reset/abort */
		if (status != CTIO_SUCCESS) {
			ql_dbg(ql_dbg_tgt_mgt, vha, 0xf01d,
			    "Intermediate CTIO received"
			    " (status %x)\n", status);
		}
		return;
	}

	cmd = qlt_ctio_to_cmd(vha, handle, ctio);
	if (cmd == NULL)
		return;

	se_cmd = &cmd->se_cmd;
	tfo = se_cmd->se_tfo;

	if (cmd->sg_mapped)
		qlt_unmap_sg(vha, cmd);

	if (unlikely(status != CTIO_SUCCESS)) {
		switch (status & 0xFFFF) {
		case CTIO_LIP_RESET:
		case CTIO_TARGET_RESET:
		case CTIO_ABORTED:
		case CTIO_TIMEOUT:
		case CTIO_INVALID_RX_ID:
			/* They are OK */
			ql_dbg(ql_dbg_tgt_mgt, vha, 0xf058,
			    "qla_target(%d): CTIO with "
			    "status %#x received, state %x, se_cmd %p, "
			    "(LIP_RESET=e, ABORTED=2, TARGET_RESET=17, "
			    "TIMEOUT=b, INVALID_RX_ID=8)\n", vha->vp_idx,
			    status, cmd->state, se_cmd);
			break;

		case CTIO_PORT_LOGGED_OUT:
		case CTIO_PORT_UNAVAILABLE:
			ql_dbg(ql_dbg_tgt_mgt, vha, 0xf059,
			    "qla_target(%d): CTIO with PORT LOGGED "
			    "OUT (29) or PORT UNAVAILABLE (28) status %x "
			    "received (state %x, se_cmd %p)\n", vha->vp_idx,
			    status, cmd->state, se_cmd);
			break;

		case CTIO_SRR_RECEIVED:
			ql_dbg(ql_dbg_tgt_mgt, vha, 0xf05a,
			    "qla_target(%d): CTIO with SRR_RECEIVED"
			    " status %x received (state %x, se_cmd %p)\n",
			    vha->vp_idx, status, cmd->state, se_cmd);
			if (qlt_prepare_srr_ctio(vha, cmd, ctio) != 0)
				break;
			else
				return;

		default:
			ql_dbg(ql_dbg_tgt_mgt, vha, 0xf05b,
			    "qla_target(%d): CTIO with error status "
			    "0x%x received (state %x, se_cmd %p\n",
			    vha->vp_idx, status, cmd->state, se_cmd);
			break;
		}

		if (cmd->state != QLA_TGT_STATE_NEED_DATA)
			if (qlt_term_ctio_exchange(vha, ctio, cmd, status))
				return;
	}

	if (cmd->state == QLA_TGT_STATE_PROCESSED) {
		ql_dbg(ql_dbg_tgt, vha, 0xe01f, "Command %p finished\n", cmd);
	} else if (cmd->state == QLA_TGT_STATE_NEED_DATA) {
		int rx_status = 0;

		cmd->state = QLA_TGT_STATE_DATA_IN;

		if (unlikely(status != CTIO_SUCCESS))
			rx_status = -EIO;
		else
			cmd->write_data_transferred = 1;

		ql_dbg(ql_dbg_tgt, vha, 0xe020,
		    "Data received, context %x, rx_status %d\n",
		    0x0, rx_status);

		ha->tgt.tgt_ops->handle_data(cmd);
		return;
	} else if (cmd->state == QLA_TGT_STATE_ABORTED) {
		ql_dbg(ql_dbg_tgt_mgt, vha, 0xf01e,
		    "Aborted command %p (tag %d) finished\n", cmd, cmd->tag);
	} else {
		ql_dbg(ql_dbg_tgt_mgt, vha, 0xf05c,
		    "qla_target(%d): A command in state (%d) should "
		    "not return a CTIO complete\n", vha->vp_idx, cmd->state);
	}

	if (unlikely(status != CTIO_SUCCESS)) {
		ql_dbg(ql_dbg_tgt_mgt, vha, 0xf01f, "Finishing failed CTIO\n");
		dump_stack();
	}

	ha->tgt.tgt_ops->free_cmd(cmd);
}

static inline int qlt_get_fcp_task_attr(struct scsi_qla_host *vha,
	uint8_t task_codes)
{
	int fcp_task_attr;

	switch (task_codes) {
	case ATIO_SIMPLE_QUEUE:
		fcp_task_attr = MSG_SIMPLE_TAG;
		break;
	case ATIO_HEAD_OF_QUEUE:
		fcp_task_attr = MSG_HEAD_TAG;
		break;
	case ATIO_ORDERED_QUEUE:
		fcp_task_attr = MSG_ORDERED_TAG;
		break;
	case ATIO_ACA_QUEUE:
		fcp_task_attr = MSG_ACA_TAG;
		break;
	case ATIO_UNTAGGED:
		fcp_task_attr = MSG_SIMPLE_TAG;
		break;
	default:
		ql_dbg(ql_dbg_tgt_mgt, vha, 0xf05d,
		    "qla_target: unknown task code %x, use ORDERED instead\n",
		    task_codes);
		fcp_task_attr = MSG_ORDERED_TAG;
		break;
	}

	return fcp_task_attr;
}

static struct qla_tgt_sess *qlt_make_local_sess(struct scsi_qla_host *,
					uint8_t *);
/*
 * Process context for I/O path into tcm_qla2xxx code
 */
static void qlt_do_work(struct work_struct *work)
{
	struct qla_tgt_cmd *cmd = container_of(work, struct qla_tgt_cmd, work);
	scsi_qla_host_t *vha = cmd->vha;
	struct qla_hw_data *ha = vha->hw;
	struct qla_tgt *tgt = vha->vha_tgt.qla_tgt;
	struct qla_tgt_sess *sess = NULL;
	struct atio_from_isp *atio = &cmd->atio;
	unsigned char *cdb;
	unsigned long flags;
	uint32_t data_length;
	int ret, fcp_task_attr, data_dir, bidi = 0;

	if (tgt->tgt_stop)
		goto out_term;

	spin_lock_irqsave(&ha->hardware_lock, flags);
	sess = ha->tgt.tgt_ops->find_sess_by_s_id(vha,
	    atio->u.isp24.fcp_hdr.s_id);
	/* Do kref_get() before dropping qla_hw_data->hardware_lock. */
	if (sess)
		kref_get(&sess->se_sess->sess_kref);
	spin_unlock_irqrestore(&ha->hardware_lock, flags);

	if (unlikely(!sess)) {
		uint8_t *s_id =	atio->u.isp24.fcp_hdr.s_id;

		ql_dbg(ql_dbg_tgt_mgt, vha, 0xf022,
			"qla_target(%d): Unable to find wwn login"
			" (s_id %x:%x:%x), trying to create it manually\n",
			vha->vp_idx, s_id[0], s_id[1], s_id[2]);

		if (atio->u.raw.entry_count > 1) {
			ql_dbg(ql_dbg_tgt_mgt, vha, 0xf023,
				"Dropping multy entry cmd %p\n", cmd);
			goto out_term;
		}

		mutex_lock(&vha->vha_tgt.tgt_mutex);
		sess = qlt_make_local_sess(vha, s_id);
		/* sess has an extra creation ref. */
		mutex_unlock(&vha->vha_tgt.tgt_mutex);

		if (!sess)
			goto out_term;
	}

	cmd->sess = sess;
	cmd->loop_id = sess->loop_id;
	cmd->conf_compl_supported = sess->conf_compl_supported;

	cdb = &atio->u.isp24.fcp_cmnd.cdb[0];
	cmd->tag = atio->u.isp24.exchange_addr;
	cmd->unpacked_lun = scsilun_to_int(
	    (struct scsi_lun *)&atio->u.isp24.fcp_cmnd.lun);

	if (atio->u.isp24.fcp_cmnd.rddata &&
	    atio->u.isp24.fcp_cmnd.wrdata) {
		bidi = 1;
		data_dir = DMA_TO_DEVICE;
	} else if (atio->u.isp24.fcp_cmnd.rddata)
		data_dir = DMA_FROM_DEVICE;
	else if (atio->u.isp24.fcp_cmnd.wrdata)
		data_dir = DMA_TO_DEVICE;
	else
		data_dir = DMA_NONE;

	fcp_task_attr = qlt_get_fcp_task_attr(vha,
	    atio->u.isp24.fcp_cmnd.task_attr);
	data_length = be32_to_cpu(get_unaligned((uint32_t *)
	    &atio->u.isp24.fcp_cmnd.add_cdb[
	    atio->u.isp24.fcp_cmnd.add_cdb_len]));

	ql_dbg(ql_dbg_tgt, vha, 0xe022,
	    "qla_target: START qla command: %p lun: 0x%04x (tag %d)\n",
	    cmd, cmd->unpacked_lun, cmd->tag);

	ret = vha->hw->tgt.tgt_ops->handle_cmd(vha, cmd, cdb, data_length,
	    fcp_task_attr, data_dir, bidi);
	if (ret != 0)
		goto out_term;
	/*
	 * Drop extra session reference from qla_tgt_handle_cmd_for_atio*(
	 */
	spin_lock_irqsave(&ha->hardware_lock, flags);
	ha->tgt.tgt_ops->put_sess(sess);
	spin_unlock_irqrestore(&ha->hardware_lock, flags);
	return;

out_term:
	ql_dbg(ql_dbg_tgt_mgt, vha, 0xf020, "Terminating work cmd %p", cmd);
	/*
	 * cmd has not sent to target yet, so pass NULL as the second
	 * argument to qlt_send_term_exchange() and free the memory here.
	 */
	spin_lock_irqsave(&ha->hardware_lock, flags);
	qlt_send_term_exchange(vha, NULL, &cmd->atio, 1);
	kmem_cache_free(qla_tgt_cmd_cachep, cmd);
	if (sess)
		ha->tgt.tgt_ops->put_sess(sess);
	spin_unlock_irqrestore(&ha->hardware_lock, flags);
}

/* ha->hardware_lock supposed to be held on entry */
static int qlt_handle_cmd_for_atio(struct scsi_qla_host *vha,
	struct atio_from_isp *atio)
{
	struct qla_tgt *tgt = vha->vha_tgt.qla_tgt;
	struct qla_tgt_cmd *cmd;

	if (unlikely(tgt->tgt_stop)) {
		ql_dbg(ql_dbg_tgt_mgt, vha, 0xf021,
		    "New command while device %p is shutting down\n", tgt);
		return -EFAULT;
	}

	cmd = kmem_cache_zalloc(qla_tgt_cmd_cachep, GFP_ATOMIC);
	if (!cmd) {
		ql_dbg(ql_dbg_tgt_mgt, vha, 0xf05e,
		    "qla_target(%d): Allocation of cmd failed\n", vha->vp_idx);
		return -ENOMEM;
	}

	INIT_LIST_HEAD(&cmd->cmd_list);

	memcpy(&cmd->atio, atio, sizeof(*atio));
	cmd->state = QLA_TGT_STATE_NEW;
	cmd->tgt = vha->vha_tgt.qla_tgt;
	cmd->vha = vha;

	INIT_WORK(&cmd->work, qlt_do_work);
	queue_work(qla_tgt_wq, &cmd->work);
	return 0;

}

/* ha->hardware_lock supposed to be held on entry */
static int qlt_issue_task_mgmt(struct qla_tgt_sess *sess, uint32_t lun,
	int fn, void *iocb, int flags)
{
	struct scsi_qla_host *vha = sess->vha;
	struct qla_hw_data *ha = vha->hw;
	struct qla_tgt_mgmt_cmd *mcmd;
	int res;
	uint8_t tmr_func;

	mcmd = mempool_alloc(qla_tgt_mgmt_cmd_mempool, GFP_ATOMIC);
	if (!mcmd) {
		ql_dbg(ql_dbg_tgt_tmr, vha, 0x10009,
		    "qla_target(%d): Allocation of management "
		    "command failed, some commands and their data could "
		    "leak\n", vha->vp_idx);
		return -ENOMEM;
	}
	memset(mcmd, 0, sizeof(*mcmd));
	mcmd->sess = sess;

	if (iocb) {
		memcpy(&mcmd->orig_iocb.imm_ntfy, iocb,
		    sizeof(mcmd->orig_iocb.imm_ntfy));
	}
	mcmd->tmr_func = fn;
	mcmd->flags = flags;

	switch (fn) {
	case QLA_TGT_CLEAR_ACA:
		ql_dbg(ql_dbg_tgt_tmr, vha, 0x10000,
		    "qla_target(%d): CLEAR_ACA received\n", sess->vha->vp_idx);
		tmr_func = TMR_CLEAR_ACA;
		break;

	case QLA_TGT_TARGET_RESET:
		ql_dbg(ql_dbg_tgt_tmr, vha, 0x10001,
		    "qla_target(%d): TARGET_RESET received\n",
		    sess->vha->vp_idx);
		tmr_func = TMR_TARGET_WARM_RESET;
		break;

	case QLA_TGT_LUN_RESET:
		ql_dbg(ql_dbg_tgt_tmr, vha, 0x10002,
		    "qla_target(%d): LUN_RESET received\n", sess->vha->vp_idx);
		tmr_func = TMR_LUN_RESET;
		break;

	case QLA_TGT_CLEAR_TS:
		ql_dbg(ql_dbg_tgt_tmr, vha, 0x10003,
		    "qla_target(%d): CLEAR_TS received\n", sess->vha->vp_idx);
		tmr_func = TMR_CLEAR_TASK_SET;
		break;

	case QLA_TGT_ABORT_TS:
		ql_dbg(ql_dbg_tgt_tmr, vha, 0x10004,
		    "qla_target(%d): ABORT_TS received\n", sess->vha->vp_idx);
		tmr_func = TMR_ABORT_TASK_SET;
		break;
#if 0
	case QLA_TGT_ABORT_ALL:
		ql_dbg(ql_dbg_tgt_tmr, vha, 0x10005,
		    "qla_target(%d): Doing ABORT_ALL_TASKS\n",
		    sess->vha->vp_idx);
		tmr_func = 0;
		break;

	case QLA_TGT_ABORT_ALL_SESS:
		ql_dbg(ql_dbg_tgt_tmr, vha, 0x10006,
		    "qla_target(%d): Doing ABORT_ALL_TASKS_SESS\n",
		    sess->vha->vp_idx);
		tmr_func = 0;
		break;

	case QLA_TGT_NEXUS_LOSS_SESS:
		ql_dbg(ql_dbg_tgt_tmr, vha, 0x10007,
		    "qla_target(%d): Doing NEXUS_LOSS_SESS\n",
		    sess->vha->vp_idx);
		tmr_func = 0;
		break;

	case QLA_TGT_NEXUS_LOSS:
		ql_dbg(ql_dbg_tgt_tmr, vha, 0x10008,
		    "qla_target(%d): Doing NEXUS_LOSS\n", sess->vha->vp_idx);
		tmr_func = 0;
		break;
#endif
	default:
		ql_dbg(ql_dbg_tgt_tmr, vha, 0x1000a,
		    "qla_target(%d): Unknown task mgmt fn 0x%x\n",
		    sess->vha->vp_idx, fn);
		mempool_free(mcmd, qla_tgt_mgmt_cmd_mempool);
		return -ENOSYS;
	}

	res = ha->tgt.tgt_ops->handle_tmr(mcmd, lun, tmr_func, 0);
	if (res != 0) {
		ql_dbg(ql_dbg_tgt_tmr, vha, 0x1000b,
		    "qla_target(%d): tgt.tgt_ops->handle_tmr() failed: %d\n",
		    sess->vha->vp_idx, res);
		mempool_free(mcmd, qla_tgt_mgmt_cmd_mempool);
		return -EFAULT;
	}

	return 0;
}

/* ha->hardware_lock supposed to be held on entry */
static int qlt_handle_task_mgmt(struct scsi_qla_host *vha, void *iocb)
{
	struct atio_from_isp *a = (struct atio_from_isp *)iocb;
	struct qla_hw_data *ha = vha->hw;
	struct qla_tgt *tgt;
	struct qla_tgt_sess *sess;
	uint32_t lun, unpacked_lun;
	int lun_size, fn;

	tgt = vha->vha_tgt.qla_tgt;

	lun = a->u.isp24.fcp_cmnd.lun;
	lun_size = sizeof(a->u.isp24.fcp_cmnd.lun);
	fn = a->u.isp24.fcp_cmnd.task_mgmt_flags;
	sess = ha->tgt.tgt_ops->find_sess_by_s_id(vha,
	    a->u.isp24.fcp_hdr.s_id);
	unpacked_lun = scsilun_to_int((struct scsi_lun *)&lun);

	if (!sess) {
		ql_dbg(ql_dbg_tgt_mgt, vha, 0xf024,
		    "qla_target(%d): task mgmt fn 0x%x for "
		    "non-existant session\n", vha->vp_idx, fn);
		return qlt_sched_sess_work(tgt, QLA_TGT_SESS_WORK_TM, iocb,
		    sizeof(struct atio_from_isp));
	}

	return qlt_issue_task_mgmt(sess, unpacked_lun, fn, iocb, 0);
}

/* ha->hardware_lock supposed to be held on entry */
static int __qlt_abort_task(struct scsi_qla_host *vha,
	struct imm_ntfy_from_isp *iocb, struct qla_tgt_sess *sess)
{
	struct atio_from_isp *a = (struct atio_from_isp *)iocb;
	struct qla_hw_data *ha = vha->hw;
	struct qla_tgt_mgmt_cmd *mcmd;
	uint32_t lun, unpacked_lun;
	int rc;

	mcmd = mempool_alloc(qla_tgt_mgmt_cmd_mempool, GFP_ATOMIC);
	if (mcmd == NULL) {
		ql_dbg(ql_dbg_tgt_mgt, vha, 0xf05f,
		    "qla_target(%d): %s: Allocation of ABORT cmd failed\n",
		    vha->vp_idx, __func__);
		return -ENOMEM;
	}
	memset(mcmd, 0, sizeof(*mcmd));

	mcmd->sess = sess;
	memcpy(&mcmd->orig_iocb.imm_ntfy, iocb,
	    sizeof(mcmd->orig_iocb.imm_ntfy));

	lun = a->u.isp24.fcp_cmnd.lun;
	unpacked_lun = scsilun_to_int((struct scsi_lun *)&lun);

	rc = ha->tgt.tgt_ops->handle_tmr(mcmd, unpacked_lun, TMR_ABORT_TASK,
	    le16_to_cpu(iocb->u.isp2x.seq_id));
	if (rc != 0) {
		ql_dbg(ql_dbg_tgt_mgt, vha, 0xf060,
		    "qla_target(%d): tgt_ops->handle_tmr() failed: %d\n",
		    vha->vp_idx, rc);
		mempool_free(mcmd, qla_tgt_mgmt_cmd_mempool);
		return -EFAULT;
	}

	return 0;
}

/* ha->hardware_lock supposed to be held on entry */
static int qlt_abort_task(struct scsi_qla_host *vha,
	struct imm_ntfy_from_isp *iocb)
{
	struct qla_hw_data *ha = vha->hw;
	struct qla_tgt_sess *sess;
	int loop_id;

	loop_id = GET_TARGET_ID(ha, (struct atio_from_isp *)iocb);

	sess = ha->tgt.tgt_ops->find_sess_by_loop_id(vha, loop_id);
	if (sess == NULL) {
		ql_dbg(ql_dbg_tgt_mgt, vha, 0xf025,
		    "qla_target(%d): task abort for unexisting "
		    "session\n", vha->vp_idx);
		return qlt_sched_sess_work(vha->vha_tgt.qla_tgt,
		    QLA_TGT_SESS_WORK_ABORT, iocb, sizeof(*iocb));
	}

	return __qlt_abort_task(vha, iocb, sess);
}

/*
 * ha->hardware_lock supposed to be held on entry. Might drop it, then reaquire
 */
static int qlt_24xx_handle_els(struct scsi_qla_host *vha,
	struct imm_ntfy_from_isp *iocb)
{
	int res = 0;

	ql_dbg(ql_dbg_tgt_mgt, vha, 0xf026,
	    "qla_target(%d): Port ID: 0x%3phC ELS opcode: 0x%02x\n",
	    vha->vp_idx, iocb->u.isp24.port_id, iocb->u.isp24.status_subcode);

	switch (iocb->u.isp24.status_subcode) {
	case ELS_PLOGI:
	case ELS_FLOGI:
	case ELS_PRLI:
	case ELS_LOGO:
	case ELS_PRLO:
		res = qlt_reset(vha, iocb, QLA_TGT_NEXUS_LOSS_SESS);
		break;
	case ELS_PDISC:
	case ELS_ADISC:
	{
		struct qla_tgt *tgt = vha->vha_tgt.qla_tgt;
		if (tgt->link_reinit_iocb_pending) {
			qlt_send_notify_ack(vha, &tgt->link_reinit_iocb,
			    0, 0, 0, 0, 0, 0);
			tgt->link_reinit_iocb_pending = 0;
		}
		res = 1; /* send notify ack */
		break;
	}

	default:
		ql_dbg(ql_dbg_tgt_mgt, vha, 0xf061,
		    "qla_target(%d): Unsupported ELS command %x "
		    "received\n", vha->vp_idx, iocb->u.isp24.status_subcode);
		res = qlt_reset(vha, iocb, QLA_TGT_NEXUS_LOSS_SESS);
		break;
	}

	return res;
}

static int qlt_set_data_offset(struct qla_tgt_cmd *cmd, uint32_t offset)
{
	struct scatterlist *sg, *sgp, *sg_srr, *sg_srr_start = NULL;
	size_t first_offset = 0, rem_offset = offset, tmp = 0;
	int i, sg_srr_cnt, bufflen = 0;

	ql_dbg(ql_dbg_tgt, cmd->vha, 0xe023,
	    "Entering qla_tgt_set_data_offset: cmd: %p, cmd->sg: %p, "
	    "cmd->sg_cnt: %u, direction: %d\n",
	    cmd, cmd->sg, cmd->sg_cnt, cmd->dma_data_direction);

	/*
	 * FIXME: Reject non zero SRR relative offset until we can test
	 * this code properly.
	 */
	pr_debug("Rejecting non zero SRR rel_offs: %u\n", offset);
	return -1;

	if (!cmd->sg || !cmd->sg_cnt) {
		ql_dbg(ql_dbg_tgt, cmd->vha, 0xe055,
		    "Missing cmd->sg or zero cmd->sg_cnt in"
		    " qla_tgt_set_data_offset\n");
		return -EINVAL;
	}
	/*
	 * Walk the current cmd->sg list until we locate the new sg_srr_start
	 */
	for_each_sg(cmd->sg, sg, cmd->sg_cnt, i) {
		ql_dbg(ql_dbg_tgt, cmd->vha, 0xe024,
		    "sg[%d]: %p page: %p, length: %d, offset: %d\n",
		    i, sg, sg_page(sg), sg->length, sg->offset);

		if ((sg->length + tmp) > offset) {
			first_offset = rem_offset;
			sg_srr_start = sg;
			ql_dbg(ql_dbg_tgt, cmd->vha, 0xe025,
			    "Found matching sg[%d], using %p as sg_srr_start, "
			    "and using first_offset: %zu\n", i, sg,
			    first_offset);
			break;
		}
		tmp += sg->length;
		rem_offset -= sg->length;
	}

	if (!sg_srr_start) {
		ql_dbg(ql_dbg_tgt, cmd->vha, 0xe056,
		    "Unable to locate sg_srr_start for offset: %u\n", offset);
		return -EINVAL;
	}
	sg_srr_cnt = (cmd->sg_cnt - i);

	sg_srr = kzalloc(sizeof(struct scatterlist) * sg_srr_cnt, GFP_KERNEL);
	if (!sg_srr) {
		ql_dbg(ql_dbg_tgt, cmd->vha, 0xe057,
		    "Unable to allocate sgp\n");
		return -ENOMEM;
	}
	sg_init_table(sg_srr, sg_srr_cnt);
	sgp = &sg_srr[0];
	/*
	 * Walk the remaining list for sg_srr_start, mapping to the newly
	 * allocated sg_srr taking first_offset into account.
	 */
	for_each_sg(sg_srr_start, sg, sg_srr_cnt, i) {
		if (first_offset) {
			sg_set_page(sgp, sg_page(sg),
			    (sg->length - first_offset), first_offset);
			first_offset = 0;
		} else {
			sg_set_page(sgp, sg_page(sg), sg->length, 0);
		}
		bufflen += sgp->length;

		sgp = sg_next(sgp);
		if (!sgp)
			break;
	}

	cmd->sg = sg_srr;
	cmd->sg_cnt = sg_srr_cnt;
	cmd->bufflen = bufflen;
	cmd->offset += offset;
	cmd->free_sg = 1;

	ql_dbg(ql_dbg_tgt, cmd->vha, 0xe026, "New cmd->sg: %p\n", cmd->sg);
	ql_dbg(ql_dbg_tgt, cmd->vha, 0xe027, "New cmd->sg_cnt: %u\n",
	    cmd->sg_cnt);
	ql_dbg(ql_dbg_tgt, cmd->vha, 0xe028, "New cmd->bufflen: %u\n",
	    cmd->bufflen);
	ql_dbg(ql_dbg_tgt, cmd->vha, 0xe029, "New cmd->offset: %u\n",
	    cmd->offset);

	if (cmd->sg_cnt < 0)
		BUG();

	if (cmd->bufflen < 0)
		BUG();

	return 0;
}

static inline int qlt_srr_adjust_data(struct qla_tgt_cmd *cmd,
	uint32_t srr_rel_offs, int *xmit_type)
{
	int res = 0, rel_offs;

	rel_offs = srr_rel_offs - cmd->offset;
	ql_dbg(ql_dbg_tgt_mgt, cmd->vha, 0xf027, "srr_rel_offs=%d, rel_offs=%d",
	    srr_rel_offs, rel_offs);

	*xmit_type = QLA_TGT_XMIT_ALL;

	if (rel_offs < 0) {
		ql_dbg(ql_dbg_tgt_mgt, cmd->vha, 0xf062,
		    "qla_target(%d): SRR rel_offs (%d) < 0",
		    cmd->vha->vp_idx, rel_offs);
		res = -1;
	} else if (rel_offs == cmd->bufflen)
		*xmit_type = QLA_TGT_XMIT_STATUS;
	else if (rel_offs > 0)
		res = qlt_set_data_offset(cmd, rel_offs);

	return res;
}

/* No locks, thread context */
static void qlt_handle_srr(struct scsi_qla_host *vha,
	struct qla_tgt_srr_ctio *sctio, struct qla_tgt_srr_imm *imm)
{
	struct imm_ntfy_from_isp *ntfy =
	    (struct imm_ntfy_from_isp *)&imm->imm_ntfy;
	struct qla_hw_data *ha = vha->hw;
	struct qla_tgt_cmd *cmd = sctio->cmd;
	struct se_cmd *se_cmd = &cmd->se_cmd;
	unsigned long flags;
	int xmit_type = 0, resp = 0;
	uint32_t offset;
	uint16_t srr_ui;

	offset = le32_to_cpu(ntfy->u.isp24.srr_rel_offs);
	srr_ui = ntfy->u.isp24.srr_ui;

	ql_dbg(ql_dbg_tgt_mgt, vha, 0xf028, "SRR cmd %p, srr_ui %x\n",
	    cmd, srr_ui);

	switch (srr_ui) {
	case SRR_IU_STATUS:
		spin_lock_irqsave(&ha->hardware_lock, flags);
		qlt_send_notify_ack(vha, ntfy,
		    0, 0, 0, NOTIFY_ACK_SRR_FLAGS_ACCEPT, 0, 0);
		spin_unlock_irqrestore(&ha->hardware_lock, flags);
		xmit_type = QLA_TGT_XMIT_STATUS;
		resp = 1;
		break;
	case SRR_IU_DATA_IN:
		if (!cmd->sg || !cmd->sg_cnt) {
			ql_dbg(ql_dbg_tgt_mgt, vha, 0xf063,
			    "Unable to process SRR_IU_DATA_IN due to"
			    " missing cmd->sg, state: %d\n", cmd->state);
			dump_stack();
			goto out_reject;
		}
		if (se_cmd->scsi_status != 0) {
			ql_dbg(ql_dbg_tgt, vha, 0xe02a,
			    "Rejecting SRR_IU_DATA_IN with non GOOD "
			    "scsi_status\n");
			goto out_reject;
		}
		cmd->bufflen = se_cmd->data_length;

		if (qlt_has_data(cmd)) {
			if (qlt_srr_adjust_data(cmd, offset, &xmit_type) != 0)
				goto out_reject;
			spin_lock_irqsave(&ha->hardware_lock, flags);
			qlt_send_notify_ack(vha, ntfy,
			    0, 0, 0, NOTIFY_ACK_SRR_FLAGS_ACCEPT, 0, 0);
			spin_unlock_irqrestore(&ha->hardware_lock, flags);
			resp = 1;
		} else {
			ql_dbg(ql_dbg_tgt_mgt, vha, 0xf064,
			    "qla_target(%d): SRR for in data for cmd "
			    "without them (tag %d, SCSI status %d), "
			    "reject", vha->vp_idx, cmd->tag,
			    cmd->se_cmd.scsi_status);
			goto out_reject;
		}
		break;
	case SRR_IU_DATA_OUT:
		if (!cmd->sg || !cmd->sg_cnt) {
			ql_dbg(ql_dbg_tgt_mgt, vha, 0xf065,
			    "Unable to process SRR_IU_DATA_OUT due to"
			    " missing cmd->sg\n");
			dump_stack();
			goto out_reject;
		}
		if (se_cmd->scsi_status != 0) {
			ql_dbg(ql_dbg_tgt, vha, 0xe02b,
			    "Rejecting SRR_IU_DATA_OUT"
			    " with non GOOD scsi_status\n");
			goto out_reject;
		}
		cmd->bufflen = se_cmd->data_length;

		if (qlt_has_data(cmd)) {
			if (qlt_srr_adjust_data(cmd, offset, &xmit_type) != 0)
				goto out_reject;
			spin_lock_irqsave(&ha->hardware_lock, flags);
			qlt_send_notify_ack(vha, ntfy,
			    0, 0, 0, NOTIFY_ACK_SRR_FLAGS_ACCEPT, 0, 0);
			spin_unlock_irqrestore(&ha->hardware_lock, flags);
			if (xmit_type & QLA_TGT_XMIT_DATA)
				qlt_rdy_to_xfer(cmd);
		} else {
			ql_dbg(ql_dbg_tgt_mgt, vha, 0xf066,
			    "qla_target(%d): SRR for out data for cmd "
			    "without them (tag %d, SCSI status %d), "
			    "reject", vha->vp_idx, cmd->tag,
			    cmd->se_cmd.scsi_status);
			goto out_reject;
		}
		break;
	default:
		ql_dbg(ql_dbg_tgt_mgt, vha, 0xf067,
		    "qla_target(%d): Unknown srr_ui value %x",
		    vha->vp_idx, srr_ui);
		goto out_reject;
	}

	/* Transmit response in case of status and data-in cases */
	if (resp)
		qlt_xmit_response(cmd, xmit_type, se_cmd->scsi_status);

	return;

out_reject:
	spin_lock_irqsave(&ha->hardware_lock, flags);
	qlt_send_notify_ack(vha, ntfy, 0, 0, 0,
	    NOTIFY_ACK_SRR_FLAGS_REJECT,
	    NOTIFY_ACK_SRR_REJECT_REASON_UNABLE_TO_PERFORM,
	    NOTIFY_ACK_SRR_FLAGS_REJECT_EXPL_NO_EXPL);
	if (cmd->state == QLA_TGT_STATE_NEED_DATA) {
		cmd->state = QLA_TGT_STATE_DATA_IN;
		dump_stack();
	} else
		qlt_send_term_exchange(vha, cmd, &cmd->atio, 1);
	spin_unlock_irqrestore(&ha->hardware_lock, flags);
}

static void qlt_reject_free_srr_imm(struct scsi_qla_host *vha,
	struct qla_tgt_srr_imm *imm, int ha_locked)
{
	struct qla_hw_data *ha = vha->hw;
	unsigned long flags = 0;

	if (!ha_locked)
		spin_lock_irqsave(&ha->hardware_lock, flags);

	qlt_send_notify_ack(vha, (void *)&imm->imm_ntfy, 0, 0, 0,
	    NOTIFY_ACK_SRR_FLAGS_REJECT,
	    NOTIFY_ACK_SRR_REJECT_REASON_UNABLE_TO_PERFORM,
	    NOTIFY_ACK_SRR_FLAGS_REJECT_EXPL_NO_EXPL);

	if (!ha_locked)
		spin_unlock_irqrestore(&ha->hardware_lock, flags);

	kfree(imm);
}

static void qlt_handle_srr_work(struct work_struct *work)
{
	struct qla_tgt *tgt = container_of(work, struct qla_tgt, srr_work);
	struct scsi_qla_host *vha = tgt->vha;
	struct qla_tgt_srr_ctio *sctio;
	unsigned long flags;

	ql_dbg(ql_dbg_tgt_mgt, vha, 0xf029, "Entering SRR work (tgt %p)\n",
	    tgt);

restart:
	spin_lock_irqsave(&tgt->srr_lock, flags);
	list_for_each_entry(sctio, &tgt->srr_ctio_list, srr_list_entry) {
		struct qla_tgt_srr_imm *imm, *i, *ti;
		struct qla_tgt_cmd *cmd;
		struct se_cmd *se_cmd;

		imm = NULL;
		list_for_each_entry_safe(i, ti, &tgt->srr_imm_list,
						srr_list_entry) {
			if (i->srr_id == sctio->srr_id) {
				list_del(&i->srr_list_entry);
				if (imm) {
					ql_dbg(ql_dbg_tgt_mgt, vha, 0xf068,
					  "qla_target(%d): There must be "
					  "only one IMM SRR per CTIO SRR "
					  "(IMM SRR %p, id %d, CTIO %p\n",
					  vha->vp_idx, i, i->srr_id, sctio);
					qlt_reject_free_srr_imm(tgt->vha, i, 0);
				} else
					imm = i;
			}
		}

		ql_dbg(ql_dbg_tgt_mgt, vha, 0xf02a,
		    "IMM SRR %p, CTIO SRR %p (id %d)\n", imm, sctio,
		    sctio->srr_id);

		if (imm == NULL) {
			ql_dbg(ql_dbg_tgt_mgt, vha, 0xf02b,
			    "Not found matching IMM for SRR CTIO (id %d)\n",
			    sctio->srr_id);
			continue;
		} else
			list_del(&sctio->srr_list_entry);

		spin_unlock_irqrestore(&tgt->srr_lock, flags);

		cmd = sctio->cmd;
		/*
		 * Reset qla_tgt_cmd SRR values and SGL pointer+count to follow
		 * tcm_qla2xxx_write_pending() and tcm_qla2xxx_queue_data_in()
		 * logic..
		 */
		cmd->offset = 0;
		if (cmd->free_sg) {
			kfree(cmd->sg);
			cmd->sg = NULL;
			cmd->free_sg = 0;
		}
		se_cmd = &cmd->se_cmd;

		cmd->sg_cnt = se_cmd->t_data_nents;
		cmd->sg = se_cmd->t_data_sg;

		ql_dbg(ql_dbg_tgt_mgt, vha, 0xf02c,
		    "SRR cmd %p (se_cmd %p, tag %d, op %x), "
		    "sg_cnt=%d, offset=%d", cmd, &cmd->se_cmd, cmd->tag,
		    se_cmd->t_task_cdb[0], cmd->sg_cnt, cmd->offset);

		qlt_handle_srr(vha, sctio, imm);

		kfree(imm);
		kfree(sctio);
		goto restart;
	}
	spin_unlock_irqrestore(&tgt->srr_lock, flags);
}

/* ha->hardware_lock supposed to be held on entry */
static void qlt_prepare_srr_imm(struct scsi_qla_host *vha,
	struct imm_ntfy_from_isp *iocb)
{
	struct qla_tgt_srr_imm *imm;
	struct qla_tgt *tgt = vha->vha_tgt.qla_tgt;
	struct qla_tgt_srr_ctio *sctio;

	tgt->imm_srr_id++;

	ql_dbg(ql_dbg_tgt_mgt, vha, 0xf02d, "qla_target(%d): SRR received\n",
	    vha->vp_idx);

	imm = kzalloc(sizeof(*imm), GFP_ATOMIC);
	if (imm != NULL) {
		memcpy(&imm->imm_ntfy, iocb, sizeof(imm->imm_ntfy));

		/* IRQ is already OFF */
		spin_lock(&tgt->srr_lock);
		imm->srr_id = tgt->imm_srr_id;
		list_add_tail(&imm->srr_list_entry,
		    &tgt->srr_imm_list);
		ql_dbg(ql_dbg_tgt_mgt, vha, 0xf02e,
		    "IMM NTFY SRR %p added (id %d, ui %x)\n",
		    imm, imm->srr_id, iocb->u.isp24.srr_ui);
		if (tgt->imm_srr_id == tgt->ctio_srr_id) {
			int found = 0;
			list_for_each_entry(sctio, &tgt->srr_ctio_list,
			    srr_list_entry) {
				if (sctio->srr_id == imm->srr_id) {
					found = 1;
					break;
				}
			}
			if (found) {
				ql_dbg(ql_dbg_tgt_mgt, vha, 0xf02f, "%s",
				    "Scheduling srr work\n");
				schedule_work(&tgt->srr_work);
			} else {
				ql_dbg(ql_dbg_tgt_mgt, vha, 0xf030,
				    "qla_target(%d): imm_srr_id "
				    "== ctio_srr_id (%d), but there is no "
				    "corresponding SRR CTIO, deleting IMM "
				    "SRR %p\n", vha->vp_idx, tgt->ctio_srr_id,
				    imm);
				list_del(&imm->srr_list_entry);

				kfree(imm);

				spin_unlock(&tgt->srr_lock);
				goto out_reject;
			}
		}
		spin_unlock(&tgt->srr_lock);
	} else {
		struct qla_tgt_srr_ctio *ts;

		ql_dbg(ql_dbg_tgt_mgt, vha, 0xf069,
		    "qla_target(%d): Unable to allocate SRR IMM "
		    "entry, SRR request will be rejected\n", vha->vp_idx);

		/* IRQ is already OFF */
		spin_lock(&tgt->srr_lock);
		list_for_each_entry_safe(sctio, ts, &tgt->srr_ctio_list,
		    srr_list_entry) {
			if (sctio->srr_id == tgt->imm_srr_id) {
				ql_dbg(ql_dbg_tgt_mgt, vha, 0xf031,
				    "CTIO SRR %p deleted (id %d)\n",
				    sctio, sctio->srr_id);
				list_del(&sctio->srr_list_entry);
				qlt_send_term_exchange(vha, sctio->cmd,
				    &sctio->cmd->atio, 1);
				kfree(sctio);
			}
		}
		spin_unlock(&tgt->srr_lock);
		goto out_reject;
	}

	return;

out_reject:
	qlt_send_notify_ack(vha, iocb, 0, 0, 0,
	    NOTIFY_ACK_SRR_FLAGS_REJECT,
	    NOTIFY_ACK_SRR_REJECT_REASON_UNABLE_TO_PERFORM,
	    NOTIFY_ACK_SRR_FLAGS_REJECT_EXPL_NO_EXPL);
}

/*
 * ha->hardware_lock supposed to be held on entry. Might drop it, then reaquire
 */
static void qlt_handle_imm_notify(struct scsi_qla_host *vha,
	struct imm_ntfy_from_isp *iocb)
{
	struct qla_hw_data *ha = vha->hw;
	uint32_t add_flags = 0;
	int send_notify_ack = 1;
	uint16_t status;

	status = le16_to_cpu(iocb->u.isp2x.status);
	switch (status) {
	case IMM_NTFY_LIP_RESET:
	{
		ql_dbg(ql_dbg_tgt_mgt, vha, 0xf032,
		    "qla_target(%d): LIP reset (loop %#x), subcode %x\n",
		    vha->vp_idx, le16_to_cpu(iocb->u.isp24.nport_handle),
		    iocb->u.isp24.status_subcode);

		if (qlt_reset(vha, iocb, QLA_TGT_ABORT_ALL) == 0)
			send_notify_ack = 0;
		break;
	}

	case IMM_NTFY_LIP_LINK_REINIT:
	{
		struct qla_tgt *tgt = vha->vha_tgt.qla_tgt;
		ql_dbg(ql_dbg_tgt_mgt, vha, 0xf033,
		    "qla_target(%d): LINK REINIT (loop %#x, "
		    "subcode %x)\n", vha->vp_idx,
		    le16_to_cpu(iocb->u.isp24.nport_handle),
		    iocb->u.isp24.status_subcode);
		if (tgt->link_reinit_iocb_pending) {
			qlt_send_notify_ack(vha, &tgt->link_reinit_iocb,
			    0, 0, 0, 0, 0, 0);
		}
		memcpy(&tgt->link_reinit_iocb, iocb, sizeof(*iocb));
		tgt->link_reinit_iocb_pending = 1;
		/*
		 * QLogic requires to wait after LINK REINIT for possible
		 * PDISC or ADISC ELS commands
		 */
		send_notify_ack = 0;
		break;
	}

	case IMM_NTFY_PORT_LOGOUT:
		ql_dbg(ql_dbg_tgt_mgt, vha, 0xf034,
		    "qla_target(%d): Port logout (loop "
		    "%#x, subcode %x)\n", vha->vp_idx,
		    le16_to_cpu(iocb->u.isp24.nport_handle),
		    iocb->u.isp24.status_subcode);

		if (qlt_reset(vha, iocb, QLA_TGT_NEXUS_LOSS_SESS) == 0)
			send_notify_ack = 0;
		/* The sessions will be cleared in the callback, if needed */
		break;

	case IMM_NTFY_GLBL_TPRLO:
		ql_dbg(ql_dbg_tgt_mgt, vha, 0xf035,
		    "qla_target(%d): Global TPRLO (%x)\n", vha->vp_idx, status);
		if (qlt_reset(vha, iocb, QLA_TGT_NEXUS_LOSS) == 0)
			send_notify_ack = 0;
		/* The sessions will be cleared in the callback, if needed */
		break;

	case IMM_NTFY_PORT_CONFIG:
		ql_dbg(ql_dbg_tgt_mgt, vha, 0xf036,
		    "qla_target(%d): Port config changed (%x)\n", vha->vp_idx,
		    status);
		if (qlt_reset(vha, iocb, QLA_TGT_ABORT_ALL) == 0)
			send_notify_ack = 0;
		/* The sessions will be cleared in the callback, if needed */
		break;

	case IMM_NTFY_GLBL_LOGO:
		ql_dbg(ql_dbg_tgt_mgt, vha, 0xf06a,
		    "qla_target(%d): Link failure detected\n",
		    vha->vp_idx);
		/* I_T nexus loss */
		if (qlt_reset(vha, iocb, QLA_TGT_NEXUS_LOSS) == 0)
			send_notify_ack = 0;
		break;

	case IMM_NTFY_IOCB_OVERFLOW:
		ql_dbg(ql_dbg_tgt_mgt, vha, 0xf06b,
		    "qla_target(%d): Cannot provide requested "
		    "capability (IOCB overflowed the immediate notify "
		    "resource count)\n", vha->vp_idx);
		break;

	case IMM_NTFY_ABORT_TASK:
		ql_dbg(ql_dbg_tgt_mgt, vha, 0xf037,
		    "qla_target(%d): Abort Task (S %08x I %#x -> "
		    "L %#x)\n", vha->vp_idx,
		    le16_to_cpu(iocb->u.isp2x.seq_id),
		    GET_TARGET_ID(ha, (struct atio_from_isp *)iocb),
		    le16_to_cpu(iocb->u.isp2x.lun));
		if (qlt_abort_task(vha, iocb) == 0)
			send_notify_ack = 0;
		break;

	case IMM_NTFY_RESOURCE:
		ql_dbg(ql_dbg_tgt_mgt, vha, 0xf06c,
		    "qla_target(%d): Out of resources, host %ld\n",
		    vha->vp_idx, vha->host_no);
		break;

	case IMM_NTFY_MSG_RX:
		ql_dbg(ql_dbg_tgt_mgt, vha, 0xf038,
		    "qla_target(%d): Immediate notify task %x\n",
		    vha->vp_idx, iocb->u.isp2x.task_flags);
		if (qlt_handle_task_mgmt(vha, iocb) == 0)
			send_notify_ack = 0;
		break;

	case IMM_NTFY_ELS:
		if (qlt_24xx_handle_els(vha, iocb) == 0)
			send_notify_ack = 0;
		break;

	case IMM_NTFY_SRR:
		qlt_prepare_srr_imm(vha, iocb);
		send_notify_ack = 0;
		break;

	default:
		ql_dbg(ql_dbg_tgt_mgt, vha, 0xf06d,
		    "qla_target(%d): Received unknown immediate "
		    "notify status %x\n", vha->vp_idx, status);
		break;
	}

	if (send_notify_ack)
		qlt_send_notify_ack(vha, iocb, add_flags, 0, 0, 0, 0, 0);
}

/*
 * ha->hardware_lock supposed to be held on entry. Might drop it, then reaquire
 * This function sends busy to ISP 2xxx or 24xx.
 */
static void qlt_send_busy(struct scsi_qla_host *vha,
	struct atio_from_isp *atio, uint16_t status)
{
	struct ctio7_to_24xx *ctio24;
	struct qla_hw_data *ha = vha->hw;
	request_t *pkt;
	struct qla_tgt_sess *sess = NULL;

	sess = ha->tgt.tgt_ops->find_sess_by_s_id(vha,
	    atio->u.isp24.fcp_hdr.s_id);
	if (!sess) {
		qlt_send_term_exchange(vha, NULL, atio, 1);
		return;
	}
	/* Sending marker isn't necessary, since we called from ISR */

	pkt = (request_t *)qla2x00_alloc_iocbs(vha, NULL);
	if (!pkt) {
		ql_dbg(ql_dbg_tgt_mgt, vha, 0xf06e,
		    "qla_target(%d): %s failed: unable to allocate "
		    "request packet", vha->vp_idx, __func__);
		return;
	}

	pkt->entry_count = 1;
	pkt->handle = QLA_TGT_SKIP_HANDLE | CTIO_COMPLETION_HANDLE_MARK;

	ctio24 = (struct ctio7_to_24xx *)pkt;
	ctio24->entry_type = CTIO_TYPE7;
	ctio24->nport_handle = sess->loop_id;
	ctio24->timeout = __constant_cpu_to_le16(QLA_TGT_TIMEOUT);
	ctio24->vp_index = vha->vp_idx;
	ctio24->initiator_id[0] = atio->u.isp24.fcp_hdr.s_id[2];
	ctio24->initiator_id[1] = atio->u.isp24.fcp_hdr.s_id[1];
	ctio24->initiator_id[2] = atio->u.isp24.fcp_hdr.s_id[0];
	ctio24->exchange_addr = atio->u.isp24.exchange_addr;
	ctio24->u.status1.flags = (atio->u.isp24.attr << 9) |
	    __constant_cpu_to_le16(
		CTIO7_FLAGS_STATUS_MODE_1 | CTIO7_FLAGS_SEND_STATUS |
		CTIO7_FLAGS_DONT_RET_CTIO);
	/*
	 * CTIO from fw w/o se_cmd doesn't provide enough info to retry it,
	 * if the explicit conformation is used.
	 */
	ctio24->u.status1.ox_id = swab16(atio->u.isp24.fcp_hdr.ox_id);
	ctio24->u.status1.scsi_status = cpu_to_le16(status);
	ctio24->u.status1.residual = get_unaligned((uint32_t *)
	    &atio->u.isp24.fcp_cmnd.add_cdb[
	    atio->u.isp24.fcp_cmnd.add_cdb_len]);
	if (ctio24->u.status1.residual != 0)
		ctio24->u.status1.scsi_status |= SS_RESIDUAL_UNDER;

	qla2x00_start_iocbs(vha, vha->req);
}

/* ha->hardware_lock supposed to be held on entry */
/* called via callback from qla2xxx */
static void qlt_24xx_atio_pkt(struct scsi_qla_host *vha,
	struct atio_from_isp *atio)
{
	struct qla_hw_data *ha = vha->hw;
	struct qla_tgt *tgt = vha->vha_tgt.qla_tgt;
	int rc;

	if (unlikely(tgt == NULL)) {
		ql_dbg(ql_dbg_tgt_mgt, vha, 0xf039,
		    "ATIO pkt, but no tgt (ha %p)", ha);
		return;
	}
	ql_dbg(ql_dbg_tgt, vha, 0xe02c,
	    "qla_target(%d): ATIO pkt %p: type %02x count %02x",
	    vha->vp_idx, atio, atio->u.raw.entry_type,
	    atio->u.raw.entry_count);
	/*
	 * In tgt_stop mode we also should allow all requests to pass.
	 * Otherwise, some commands can stuck.
	 */

	tgt->irq_cmd_count++;

	switch (atio->u.raw.entry_type) {
	case ATIO_TYPE7:
		ql_dbg(ql_dbg_tgt, vha, 0xe02d,
		    "ATIO_TYPE7 instance %d, lun %Lx, read/write %d/%d, "
		    "add_cdb_len %d, data_length %04x, s_id %x:%x:%x\n",
		    vha->vp_idx, atio->u.isp24.fcp_cmnd.lun,
		    atio->u.isp24.fcp_cmnd.rddata,
		    atio->u.isp24.fcp_cmnd.wrdata,
		    atio->u.isp24.fcp_cmnd.add_cdb_len,
		    be32_to_cpu(get_unaligned((uint32_t *)
			&atio->u.isp24.fcp_cmnd.add_cdb[
			atio->u.isp24.fcp_cmnd.add_cdb_len])),
		    atio->u.isp24.fcp_hdr.s_id[0],
		    atio->u.isp24.fcp_hdr.s_id[1],
		    atio->u.isp24.fcp_hdr.s_id[2]);

		if (unlikely(atio->u.isp24.exchange_addr ==
		    ATIO_EXCHANGE_ADDRESS_UNKNOWN)) {
			ql_dbg(ql_dbg_tgt, vha, 0xe058,
			    "qla_target(%d): ATIO_TYPE7 "
			    "received with UNKNOWN exchange address, "
			    "sending QUEUE_FULL\n", vha->vp_idx);
			qlt_send_busy(vha, atio, SAM_STAT_TASK_SET_FULL);
			break;
		}
		if (likely(atio->u.isp24.fcp_cmnd.task_mgmt_flags == 0))
			rc = qlt_handle_cmd_for_atio(vha, atio);
		else
			rc = qlt_handle_task_mgmt(vha, atio);
		if (unlikely(rc != 0)) {
			if (rc == -ESRCH) {
#if 1 /* With TERM EXCHANGE some FC cards refuse to boot */
				qlt_send_busy(vha, atio, SAM_STAT_BUSY);
#else
				qlt_send_term_exchange(vha, NULL, atio, 1);
#endif
			} else {
				if (tgt->tgt_stop) {
					ql_dbg(ql_dbg_tgt, vha, 0xe059,
					    "qla_target: Unable to send "
					    "command to target for req, "
					    "ignoring.\n");
				} else {
					ql_dbg(ql_dbg_tgt, vha, 0xe05a,
					    "qla_target(%d): Unable to send "
					    "command to target, sending BUSY "
					    "status.\n", vha->vp_idx);
					qlt_send_busy(vha, atio, SAM_STAT_BUSY);
				}
			}
		}
		break;

	case IMMED_NOTIFY_TYPE:
	{
		if (unlikely(atio->u.isp2x.entry_status != 0)) {
			ql_dbg(ql_dbg_tgt, vha, 0xe05b,
			    "qla_target(%d): Received ATIO packet %x "
			    "with error status %x\n", vha->vp_idx,
			    atio->u.raw.entry_type,
			    atio->u.isp2x.entry_status);
			break;
		}
		ql_dbg(ql_dbg_tgt, vha, 0xe02e, "%s", "IMMED_NOTIFY ATIO");
		qlt_handle_imm_notify(vha, (struct imm_ntfy_from_isp *)atio);
		break;
	}

	default:
		ql_dbg(ql_dbg_tgt, vha, 0xe05c,
		    "qla_target(%d): Received unknown ATIO atio "
		    "type %x\n", vha->vp_idx, atio->u.raw.entry_type);
		break;
	}

	tgt->irq_cmd_count--;
}

/* ha->hardware_lock supposed to be held on entry */
/* called via callback from qla2xxx */
static void qlt_response_pkt(struct scsi_qla_host *vha, response_t *pkt)
{
	struct qla_hw_data *ha = vha->hw;
	struct qla_tgt *tgt = vha->vha_tgt.qla_tgt;

	if (unlikely(tgt == NULL)) {
		ql_dbg(ql_dbg_tgt, vha, 0xe05d,
		    "qla_target(%d): Response pkt %x received, but no "
		    "tgt (ha %p)\n", vha->vp_idx, pkt->entry_type, ha);
		return;
	}

	ql_dbg(ql_dbg_tgt, vha, 0xe02f,
	    "qla_target(%d): response pkt %p: T %02x C %02x S %02x "
	    "handle %#x\n", vha->vp_idx, pkt, pkt->entry_type,
	    pkt->entry_count, pkt->entry_status, pkt->handle);

	/*
	 * In tgt_stop mode we also should allow all requests to pass.
	 * Otherwise, some commands can stuck.
	 */

	tgt->irq_cmd_count++;

	switch (pkt->entry_type) {
	case CTIO_TYPE7:
	{
		struct ctio7_from_24xx *entry = (struct ctio7_from_24xx *)pkt;
		ql_dbg(ql_dbg_tgt, vha, 0xe030, "CTIO_TYPE7: instance %d\n",
		    vha->vp_idx);
		qlt_do_ctio_completion(vha, entry->handle,
		    le16_to_cpu(entry->status)|(pkt->entry_status << 16),
		    entry);
		break;
	}

	case ACCEPT_TGT_IO_TYPE:
	{
		struct atio_from_isp *atio = (struct atio_from_isp *)pkt;
		int rc;
		ql_dbg(ql_dbg_tgt, vha, 0xe031,
		    "ACCEPT_TGT_IO instance %d status %04x "
		    "lun %04x read/write %d data_length %04x "
		    "target_id %02x rx_id %04x\n ", vha->vp_idx,
		    le16_to_cpu(atio->u.isp2x.status),
		    le16_to_cpu(atio->u.isp2x.lun),
		    atio->u.isp2x.execution_codes,
		    le32_to_cpu(atio->u.isp2x.data_length), GET_TARGET_ID(ha,
		    atio), atio->u.isp2x.rx_id);
		if (atio->u.isp2x.status !=
		    __constant_cpu_to_le16(ATIO_CDB_VALID)) {
			ql_dbg(ql_dbg_tgt, vha, 0xe05e,
			    "qla_target(%d): ATIO with error "
			    "status %x received\n", vha->vp_idx,
			    le16_to_cpu(atio->u.isp2x.status));
			break;
		}
		ql_dbg(ql_dbg_tgt, vha, 0xe032,
		    "FCP CDB: 0x%02x, sizeof(cdb): %lu",
		    atio->u.isp2x.cdb[0], (unsigned long
		    int)sizeof(atio->u.isp2x.cdb));

		rc = qlt_handle_cmd_for_atio(vha, atio);
		if (unlikely(rc != 0)) {
			if (rc == -ESRCH) {
#if 1 /* With TERM EXCHANGE some FC cards refuse to boot */
				qlt_send_busy(vha, atio, 0);
#else
				qlt_send_term_exchange(vha, NULL, atio, 1);
#endif
			} else {
				if (tgt->tgt_stop) {
					ql_dbg(ql_dbg_tgt, vha, 0xe05f,
					    "qla_target: Unable to send "
					    "command to target, sending TERM "
					    "EXCHANGE for rsp\n");
					qlt_send_term_exchange(vha, NULL,
					    atio, 1);
				} else {
					ql_dbg(ql_dbg_tgt, vha, 0xe060,
					    "qla_target(%d): Unable to send "
					    "command to target, sending BUSY "
					    "status\n", vha->vp_idx);
					qlt_send_busy(vha, atio, 0);
				}
			}
		}
	}
	break;

	case CONTINUE_TGT_IO_TYPE:
	{
		struct ctio_to_2xxx *entry = (struct ctio_to_2xxx *)pkt;
		ql_dbg(ql_dbg_tgt, vha, 0xe033,
		    "CONTINUE_TGT_IO: instance %d\n", vha->vp_idx);
		qlt_do_ctio_completion(vha, entry->handle,
		    le16_to_cpu(entry->status)|(pkt->entry_status << 16),
		    entry);
		break;
	}

	case CTIO_A64_TYPE:
	{
		struct ctio_to_2xxx *entry = (struct ctio_to_2xxx *)pkt;
		ql_dbg(ql_dbg_tgt, vha, 0xe034, "CTIO_A64: instance %d\n",
		    vha->vp_idx);
		qlt_do_ctio_completion(vha, entry->handle,
		    le16_to_cpu(entry->status)|(pkt->entry_status << 16),
		    entry);
		break;
	}

	case IMMED_NOTIFY_TYPE:
		ql_dbg(ql_dbg_tgt, vha, 0xe035, "%s", "IMMED_NOTIFY\n");
		qlt_handle_imm_notify(vha, (struct imm_ntfy_from_isp *)pkt);
		break;

	case NOTIFY_ACK_TYPE:
		if (tgt->notify_ack_expected > 0) {
			struct nack_to_isp *entry = (struct nack_to_isp *)pkt;
			ql_dbg(ql_dbg_tgt, vha, 0xe036,
			    "NOTIFY_ACK seq %08x status %x\n",
			    le16_to_cpu(entry->u.isp2x.seq_id),
			    le16_to_cpu(entry->u.isp2x.status));
			tgt->notify_ack_expected--;
			if (entry->u.isp2x.status !=
			    __constant_cpu_to_le16(NOTIFY_ACK_SUCCESS)) {
				ql_dbg(ql_dbg_tgt, vha, 0xe061,
				    "qla_target(%d): NOTIFY_ACK "
				    "failed %x\n", vha->vp_idx,
				    le16_to_cpu(entry->u.isp2x.status));
			}
		} else {
			ql_dbg(ql_dbg_tgt, vha, 0xe062,
			    "qla_target(%d): Unexpected NOTIFY_ACK received\n",
			    vha->vp_idx);
		}
		break;

	case ABTS_RECV_24XX:
		ql_dbg(ql_dbg_tgt, vha, 0xe037,
		    "ABTS_RECV_24XX: instance %d\n", vha->vp_idx);
		qlt_24xx_handle_abts(vha, (struct abts_recv_from_24xx *)pkt);
		break;

	case ABTS_RESP_24XX:
		if (tgt->abts_resp_expected > 0) {
			struct abts_resp_from_24xx_fw *entry =
				(struct abts_resp_from_24xx_fw *)pkt;
			ql_dbg(ql_dbg_tgt, vha, 0xe038,
			    "ABTS_RESP_24XX: compl_status %x\n",
			    entry->compl_status);
			tgt->abts_resp_expected--;
			if (le16_to_cpu(entry->compl_status) !=
			    ABTS_RESP_COMPL_SUCCESS) {
				if ((entry->error_subcode1 == 0x1E) &&
				    (entry->error_subcode2 == 0)) {
					/*
					 * We've got a race here: aborted
					 * exchange not terminated, i.e.
					 * response for the aborted command was
					 * sent between the abort request was
					 * received and processed.
					 * Unfortunately, the firmware has a
					 * silly requirement that all aborted
					 * exchanges must be explicitely
					 * terminated, otherwise it refuses to
					 * send responses for the abort
					 * requests. So, we have to
					 * (re)terminate the exchange and retry
					 * the abort response.
					 */
					qlt_24xx_retry_term_exchange(vha,
					    entry);
				} else
					ql_dbg(ql_dbg_tgt, vha, 0xe063,
					    "qla_target(%d): ABTS_RESP_24XX "
					    "failed %x (subcode %x:%x)",
					    vha->vp_idx, entry->compl_status,
					    entry->error_subcode1,
					    entry->error_subcode2);
			}
		} else {
			ql_dbg(ql_dbg_tgt, vha, 0xe064,
			    "qla_target(%d): Unexpected ABTS_RESP_24XX "
			    "received\n", vha->vp_idx);
		}
		break;

	default:
		ql_dbg(ql_dbg_tgt, vha, 0xe065,
		    "qla_target(%d): Received unknown response pkt "
		    "type %x\n", vha->vp_idx, pkt->entry_type);
		break;
	}

	tgt->irq_cmd_count--;
}

/*
 * ha->hardware_lock supposed to be held on entry. Might drop it, then reaquire
 */
void qlt_async_event(uint16_t code, struct scsi_qla_host *vha,
	uint16_t *mailbox)
{
	struct qla_hw_data *ha = vha->hw;
	struct qla_tgt *tgt = vha->vha_tgt.qla_tgt;
	int login_code;

	ql_dbg(ql_dbg_tgt, vha, 0xe039,
	    "scsi(%ld): ha state %d init_done %d oper_mode %d topo %d\n",
	    vha->host_no, atomic_read(&vha->loop_state), vha->flags.init_done,
	    ha->operating_mode, ha->current_topology);

	if (!ha->tgt.tgt_ops)
		return;

	if (unlikely(tgt == NULL)) {
		ql_dbg(ql_dbg_tgt, vha, 0xe03a,
		    "ASYNC EVENT %#x, but no tgt (ha %p)\n", code, ha);
		return;
	}

	if (((code == MBA_POINT_TO_POINT) || (code == MBA_CHG_IN_CONNECTION)) &&
	    IS_QLA2100(ha))
		return;
	/*
	 * In tgt_stop mode we also should allow all requests to pass.
	 * Otherwise, some commands can stuck.
	 */

	tgt->irq_cmd_count++;

	switch (code) {
	case MBA_RESET:			/* Reset */
	case MBA_SYSTEM_ERR:		/* System Error */
	case MBA_REQ_TRANSFER_ERR:	/* Request Transfer Error */
	case MBA_RSP_TRANSFER_ERR:	/* Response Transfer Error */
		ql_dbg(ql_dbg_tgt_mgt, vha, 0xf03a,
		    "qla_target(%d): System error async event %#x "
		    "occurred", vha->vp_idx, code);
		break;
	case MBA_WAKEUP_THRES:		/* Request Queue Wake-up. */
		set_bit(ISP_ABORT_NEEDED, &vha->dpc_flags);
		break;

	case MBA_LOOP_UP:
	{
		ql_dbg(ql_dbg_tgt_mgt, vha, 0xf03b,
		    "qla_target(%d): Async LOOP_UP occurred "
		    "(m[0]=%x, m[1]=%x, m[2]=%x, m[3]=%x)", vha->vp_idx,
		    le16_to_cpu(mailbox[0]), le16_to_cpu(mailbox[1]),
		    le16_to_cpu(mailbox[2]), le16_to_cpu(mailbox[3]));
		if (tgt->link_reinit_iocb_pending) {
			qlt_send_notify_ack(vha, (void *)&tgt->link_reinit_iocb,
			    0, 0, 0, 0, 0, 0);
			tgt->link_reinit_iocb_pending = 0;
		}
		break;
	}

	case MBA_LIP_OCCURRED:
	case MBA_LOOP_DOWN:
	case MBA_LIP_RESET:
	case MBA_RSCN_UPDATE:
		ql_dbg(ql_dbg_tgt_mgt, vha, 0xf03c,
		    "qla_target(%d): Async event %#x occurred "
		    "(m[0]=%x, m[1]=%x, m[2]=%x, m[3]=%x)", vha->vp_idx, code,
		    le16_to_cpu(mailbox[0]), le16_to_cpu(mailbox[1]),
		    le16_to_cpu(mailbox[2]), le16_to_cpu(mailbox[3]));
		break;

	case MBA_PORT_UPDATE:
		ql_dbg(ql_dbg_tgt_mgt, vha, 0xf03d,
		    "qla_target(%d): Port update async event %#x "
		    "occurred: updating the ports database (m[0]=%x, m[1]=%x, "
		    "m[2]=%x, m[3]=%x)", vha->vp_idx, code,
		    le16_to_cpu(mailbox[0]), le16_to_cpu(mailbox[1]),
		    le16_to_cpu(mailbox[2]), le16_to_cpu(mailbox[3]));

		login_code = le16_to_cpu(mailbox[2]);
		if (login_code == 0x4)
			ql_dbg(ql_dbg_tgt_mgt, vha, 0xf03e,
			    "Async MB 2: Got PLOGI Complete\n");
		else if (login_code == 0x7)
			ql_dbg(ql_dbg_tgt_mgt, vha, 0xf03f,
			    "Async MB 2: Port Logged Out\n");
		break;

	default:
		ql_dbg(ql_dbg_tgt_mgt, vha, 0xf040,
		    "qla_target(%d): Async event %#x occurred: "
		    "ignore (m[0]=%x, m[1]=%x, m[2]=%x, m[3]=%x)", vha->vp_idx,
		    code, le16_to_cpu(mailbox[0]), le16_to_cpu(mailbox[1]),
		    le16_to_cpu(mailbox[2]), le16_to_cpu(mailbox[3]));
		break;
	}

	tgt->irq_cmd_count--;
}

static fc_port_t *qlt_get_port_database(struct scsi_qla_host *vha,
	uint16_t loop_id)
{
	fc_port_t *fcport;
	int rc;

	fcport = kzalloc(sizeof(*fcport), GFP_KERNEL);
	if (!fcport) {
		ql_dbg(ql_dbg_tgt_mgt, vha, 0xf06f,
		    "qla_target(%d): Allocation of tmp FC port failed",
		    vha->vp_idx);
		return NULL;
	}

	ql_dbg(ql_dbg_tgt_mgt, vha, 0xf041, "loop_id %d", loop_id);

	fcport->loop_id = loop_id;

	rc = qla2x00_get_port_database(vha, fcport, 0);
	if (rc != QLA_SUCCESS) {
		ql_dbg(ql_dbg_tgt_mgt, vha, 0xf070,
		    "qla_target(%d): Failed to retrieve fcport "
		    "information -- get_port_database() returned %x "
		    "(loop_id=0x%04x)", vha->vp_idx, rc, loop_id);
		kfree(fcport);
		return NULL;
	}

	return fcport;
}

/* Must be called under tgt_mutex */
static struct qla_tgt_sess *qlt_make_local_sess(struct scsi_qla_host *vha,
	uint8_t *s_id)
{
	struct qla_tgt_sess *sess = NULL;
	fc_port_t *fcport = NULL;
	int rc, global_resets;
	uint16_t loop_id = 0;

retry:
	global_resets =
	    atomic_read(&vha->vha_tgt.qla_tgt->tgt_global_resets_count);

	rc = qla24xx_get_loop_id(vha, s_id, &loop_id);
	if (rc != 0) {
		if ((s_id[0] == 0xFF) &&
		    (s_id[1] == 0xFC)) {
			/*
			 * This is Domain Controller, so it should be
			 * OK to drop SCSI commands from it.
			 */
			ql_dbg(ql_dbg_tgt_mgt, vha, 0xf042,
			    "Unable to find initiator with S_ID %x:%x:%x",
			    s_id[0], s_id[1], s_id[2]);
		} else
			ql_dbg(ql_dbg_tgt_mgt, vha, 0xf071,
			    "qla_target(%d): Unable to find "
			    "initiator with S_ID %x:%x:%x",
			    vha->vp_idx, s_id[0], s_id[1],
			    s_id[2]);
		return NULL;
	}

	fcport = qlt_get_port_database(vha, loop_id);
	if (!fcport)
		return NULL;

	if (global_resets !=
	    atomic_read(&vha->vha_tgt.qla_tgt->tgt_global_resets_count)) {
		ql_dbg(ql_dbg_tgt_mgt, vha, 0xf043,
		    "qla_target(%d): global reset during session discovery "
		    "(counter was %d, new %d), retrying", vha->vp_idx,
		    global_resets,
		    atomic_read(&vha->vha_tgt.
			qla_tgt->tgt_global_resets_count));
		goto retry;
	}

	sess = qlt_create_sess(vha, fcport, true);

	kfree(fcport);
	return sess;
}

static void qlt_abort_work(struct qla_tgt *tgt,
	struct qla_tgt_sess_work_param *prm)
{
	struct scsi_qla_host *vha = tgt->vha;
	struct qla_hw_data *ha = vha->hw;
	struct qla_tgt_sess *sess = NULL;
	unsigned long flags;
	uint32_t be_s_id;
	uint8_t s_id[3];
	int rc;

	spin_lock_irqsave(&ha->hardware_lock, flags);

	if (tgt->tgt_stop)
		goto out_term;

	s_id[0] = prm->abts.fcp_hdr_le.s_id[2];
	s_id[1] = prm->abts.fcp_hdr_le.s_id[1];
	s_id[2] = prm->abts.fcp_hdr_le.s_id[0];

	sess = ha->tgt.tgt_ops->find_sess_by_s_id(vha,
	    (unsigned char *)&be_s_id);
	if (!sess) {
		spin_unlock_irqrestore(&ha->hardware_lock, flags);

		mutex_lock(&vha->vha_tgt.tgt_mutex);
		sess = qlt_make_local_sess(vha, s_id);
		/* sess has got an extra creation ref */
		mutex_unlock(&vha->vha_tgt.tgt_mutex);

		spin_lock_irqsave(&ha->hardware_lock, flags);
		if (!sess)
			goto out_term;
	} else {
		kref_get(&sess->se_sess->sess_kref);
	}

	if (tgt->tgt_stop)
		goto out_term;

	rc = __qlt_24xx_handle_abts(vha, &prm->abts, sess);
	if (rc != 0)
		goto out_term;

	ha->tgt.tgt_ops->put_sess(sess);
	spin_unlock_irqrestore(&ha->hardware_lock, flags);
	return;

out_term:
	qlt_24xx_send_abts_resp(vha, &prm->abts, FCP_TMF_REJECTED, false);
	if (sess)
		ha->tgt.tgt_ops->put_sess(sess);
	spin_unlock_irqrestore(&ha->hardware_lock, flags);
}

static void qlt_tmr_work(struct qla_tgt *tgt,
	struct qla_tgt_sess_work_param *prm)
{
	struct atio_from_isp *a = &prm->tm_iocb2;
	struct scsi_qla_host *vha = tgt->vha;
	struct qla_hw_data *ha = vha->hw;
	struct qla_tgt_sess *sess = NULL;
	unsigned long flags;
	uint8_t *s_id = NULL; /* to hide compiler warnings */
	int rc;
	uint32_t lun, unpacked_lun;
	int lun_size, fn;
	void *iocb;

	spin_lock_irqsave(&ha->hardware_lock, flags);

	if (tgt->tgt_stop)
		goto out_term;

	s_id = prm->tm_iocb2.u.isp24.fcp_hdr.s_id;
	sess = ha->tgt.tgt_ops->find_sess_by_s_id(vha, s_id);
	if (!sess) {
		spin_unlock_irqrestore(&ha->hardware_lock, flags);

		mutex_lock(&vha->vha_tgt.tgt_mutex);
		sess = qlt_make_local_sess(vha, s_id);
		/* sess has got an extra creation ref */
		mutex_unlock(&vha->vha_tgt.tgt_mutex);

		spin_lock_irqsave(&ha->hardware_lock, flags);
		if (!sess)
			goto out_term;
	} else {
		kref_get(&sess->se_sess->sess_kref);
	}

	iocb = a;
	lun = a->u.isp24.fcp_cmnd.lun;
	lun_size = sizeof(lun);
	fn = a->u.isp24.fcp_cmnd.task_mgmt_flags;
	unpacked_lun = scsilun_to_int((struct scsi_lun *)&lun);

	rc = qlt_issue_task_mgmt(sess, unpacked_lun, fn, iocb, 0);
	if (rc != 0)
		goto out_term;

	ha->tgt.tgt_ops->put_sess(sess);
	spin_unlock_irqrestore(&ha->hardware_lock, flags);
	return;

out_term:
	qlt_send_term_exchange(vha, NULL, &prm->tm_iocb2, 1);
	if (sess)
		ha->tgt.tgt_ops->put_sess(sess);
	spin_unlock_irqrestore(&ha->hardware_lock, flags);
}

static void qlt_sess_work_fn(struct work_struct *work)
{
	struct qla_tgt *tgt = container_of(work, struct qla_tgt, sess_work);
	struct scsi_qla_host *vha = tgt->vha;
	unsigned long flags;

	ql_dbg(ql_dbg_tgt_mgt, vha, 0xf000, "Sess work (tgt %p)", tgt);

	spin_lock_irqsave(&tgt->sess_work_lock, flags);
	while (!list_empty(&tgt->sess_works_list)) {
		struct qla_tgt_sess_work_param *prm = list_entry(
		    tgt->sess_works_list.next, typeof(*prm),
		    sess_works_list_entry);

		/*
		 * This work can be scheduled on several CPUs at time, so we
		 * must delete the entry to eliminate double processing
		 */
		list_del(&prm->sess_works_list_entry);

		spin_unlock_irqrestore(&tgt->sess_work_lock, flags);

		switch (prm->type) {
		case QLA_TGT_SESS_WORK_ABORT:
			qlt_abort_work(tgt, prm);
			break;
		case QLA_TGT_SESS_WORK_TM:
			qlt_tmr_work(tgt, prm);
			break;
		default:
			BUG_ON(1);
			break;
		}

		spin_lock_irqsave(&tgt->sess_work_lock, flags);

		kfree(prm);
	}
	spin_unlock_irqrestore(&tgt->sess_work_lock, flags);
}

/* Must be called under tgt_host_action_mutex */
int qlt_add_target(struct qla_hw_data *ha, struct scsi_qla_host *base_vha)
{
	struct qla_tgt *tgt;

	if (!QLA_TGT_MODE_ENABLED())
		return 0;

	if (!IS_TGT_MODE_CAPABLE(ha)) {
		ql_log(ql_log_warn, base_vha, 0xe070,
		    "This adapter does not support target mode.\n");
		return 0;
	}

	ql_dbg(ql_dbg_tgt, base_vha, 0xe03b,
	    "Registering target for host %ld(%p).\n", base_vha->host_no, ha);

	BUG_ON(base_vha->vha_tgt.qla_tgt != NULL);

	tgt = kzalloc(sizeof(struct qla_tgt), GFP_KERNEL);
	if (!tgt) {
		ql_dbg(ql_dbg_tgt, base_vha, 0xe066,
		    "Unable to allocate struct qla_tgt\n");
		return -ENOMEM;
	}

	if (!(base_vha->host->hostt->supported_mode & MODE_TARGET))
		base_vha->host->hostt->supported_mode |= MODE_TARGET;

	tgt->ha = ha;
	tgt->vha = base_vha;
	init_waitqueue_head(&tgt->waitQ);
	INIT_LIST_HEAD(&tgt->sess_list);
	INIT_LIST_HEAD(&tgt->del_sess_list);
	INIT_DELAYED_WORK(&tgt->sess_del_work,
		(void (*)(struct work_struct *))qlt_del_sess_work_fn);
	spin_lock_init(&tgt->sess_work_lock);
	INIT_WORK(&tgt->sess_work, qlt_sess_work_fn);
	INIT_LIST_HEAD(&tgt->sess_works_list);
	spin_lock_init(&tgt->srr_lock);
	INIT_LIST_HEAD(&tgt->srr_ctio_list);
	INIT_LIST_HEAD(&tgt->srr_imm_list);
	INIT_WORK(&tgt->srr_work, qlt_handle_srr_work);
	atomic_set(&tgt->tgt_global_resets_count, 0);

	base_vha->vha_tgt.qla_tgt = tgt;

	ql_dbg(ql_dbg_tgt, base_vha, 0xe067,
		"qla_target(%d): using 64 Bit PCI addressing",
		base_vha->vp_idx);
	tgt->tgt_enable_64bit_addr = 1;
	/* 3 is reserved */
	tgt->sg_tablesize = QLA_TGT_MAX_SG_24XX(base_vha->req->length - 3);
	tgt->datasegs_per_cmd = QLA_TGT_DATASEGS_PER_CMD_24XX;
	tgt->datasegs_per_cont = QLA_TGT_DATASEGS_PER_CONT_24XX;

	mutex_lock(&qla_tgt_mutex);
	list_add_tail(&tgt->tgt_list_entry, &qla_tgt_glist);
	mutex_unlock(&qla_tgt_mutex);

	return 0;
}

/* Must be called under tgt_host_action_mutex */
int qlt_remove_target(struct qla_hw_data *ha, struct scsi_qla_host *vha)
{
	if (!vha->vha_tgt.qla_tgt)
		return 0;

	mutex_lock(&qla_tgt_mutex);
	list_del(&vha->vha_tgt.qla_tgt->tgt_list_entry);
	mutex_unlock(&qla_tgt_mutex);

	ql_dbg(ql_dbg_tgt, vha, 0xe03c, "Unregistering target for host %ld(%p)",
	    vha->host_no, ha);
	qlt_release(vha->vha_tgt.qla_tgt);

	return 0;
}

static void qlt_lport_dump(struct scsi_qla_host *vha, u64 wwpn,
	unsigned char *b)
{
	int i;

	pr_debug("qla2xxx HW vha->node_name: ");
	for (i = 0; i < WWN_SIZE; i++)
		pr_debug("%02x ", vha->node_name[i]);
	pr_debug("\n");
	pr_debug("qla2xxx HW vha->port_name: ");
	for (i = 0; i < WWN_SIZE; i++)
		pr_debug("%02x ", vha->port_name[i]);
	pr_debug("\n");

	pr_debug("qla2xxx passed configfs WWPN: ");
	put_unaligned_be64(wwpn, b);
	for (i = 0; i < WWN_SIZE; i++)
		pr_debug("%02x ", b[i]);
	pr_debug("\n");
}

/**
 * qla_tgt_lport_register - register lport with external module
 *
 * @qla_tgt_ops: Pointer for tcm_qla2xxx qla_tgt_ops
 * @wwpn: Passwd FC target WWPN
 * @callback:  lport initialization callback for tcm_qla2xxx code
 * @target_lport_ptr: pointer for tcm_qla2xxx specific lport data
 */
int qlt_lport_register(void *target_lport_ptr, u64 phys_wwpn,
		       u64 npiv_wwpn, u64 npiv_wwnn,
		       int (*callback)(struct scsi_qla_host *, void *, u64, u64))
{
	struct qla_tgt *tgt;
	struct scsi_qla_host *vha;
	struct qla_hw_data *ha;
	struct Scsi_Host *host;
	unsigned long flags;
	int rc;
	u8 b[WWN_SIZE];

	mutex_lock(&qla_tgt_mutex);
	list_for_each_entry(tgt, &qla_tgt_glist, tgt_list_entry) {
		vha = tgt->vha;
		ha = vha->hw;

		host = vha->host;
		if (!host)
			continue;

		if (!(host->hostt->supported_mode & MODE_TARGET))
			continue;

		spin_lock_irqsave(&ha->hardware_lock, flags);
		if ((!npiv_wwpn || !npiv_wwnn) && host->active_mode & MODE_TARGET) {
			pr_debug("MODE_TARGET already active on qla2xxx(%d)\n",
			    host->host_no);
			spin_unlock_irqrestore(&ha->hardware_lock, flags);
			continue;
		}
		spin_unlock_irqrestore(&ha->hardware_lock, flags);

		if (!scsi_host_get(host)) {
			ql_dbg(ql_dbg_tgt, vha, 0xe068,
			    "Unable to scsi_host_get() for"
			    " qla2xxx scsi_host\n");
			continue;
		}
		qlt_lport_dump(vha, phys_wwpn, b);

		if (memcmp(vha->port_name, b, WWN_SIZE)) {
			scsi_host_put(host);
			continue;
		}
<<<<<<< HEAD
		/*
		 * Setup passed parameters ahead of invoking callback
		 */
		ha->tgt.tgt_ops = qla_tgt_ops;
		ha->tgt.target_lport_ptr = target_lport_ptr;
		rc = (*callback)(vha);
		if (rc != 0) {
			ha->tgt.tgt_ops = NULL;
			ha->tgt.target_lport_ptr = NULL;
			scsi_host_put(host);
		}
=======
>>>>>>> 5259a06e
		mutex_unlock(&qla_tgt_mutex);

		rc = (*callback)(vha, target_lport_ptr, npiv_wwpn, npiv_wwnn);
		if (rc != 0)
			scsi_host_put(host);

		return rc;
	}
	mutex_unlock(&qla_tgt_mutex);

	return -ENODEV;
}
EXPORT_SYMBOL(qlt_lport_register);

/**
 * qla_tgt_lport_deregister - Degister lport
 *
 * @vha:  Registered scsi_qla_host pointer
 */
void qlt_lport_deregister(struct scsi_qla_host *vha)
{
	struct qla_hw_data *ha = vha->hw;
	struct Scsi_Host *sh = vha->host;
	/*
	 * Clear the target_lport_ptr qla_target_template pointer in qla_hw_data
	 */
	vha->vha_tgt.target_lport_ptr = NULL;
	ha->tgt.tgt_ops = NULL;
	/*
	 * Release the Scsi_Host reference for the underlying qla2xxx host
	 */
	scsi_host_put(sh);
}
EXPORT_SYMBOL(qlt_lport_deregister);

/* Must be called under HW lock */
void qlt_set_mode(struct scsi_qla_host *vha)
{
	struct qla_hw_data *ha = vha->hw;

	switch (ql2x_ini_mode) {
	case QLA2XXX_INI_MODE_DISABLED:
	case QLA2XXX_INI_MODE_EXCLUSIVE:
		vha->host->active_mode = MODE_TARGET;
		break;
	case QLA2XXX_INI_MODE_ENABLED:
		vha->host->active_mode |= MODE_TARGET;
		break;
	default:
		break;
	}

	if (ha->tgt.ini_mode_force_reverse)
		qla_reverse_ini_mode(vha);
}

/* Must be called under HW lock */
void qlt_clear_mode(struct scsi_qla_host *vha)
{
	struct qla_hw_data *ha = vha->hw;

	switch (ql2x_ini_mode) {
	case QLA2XXX_INI_MODE_DISABLED:
		vha->host->active_mode = MODE_UNKNOWN;
		break;
	case QLA2XXX_INI_MODE_EXCLUSIVE:
		vha->host->active_mode = MODE_INITIATOR;
		break;
	case QLA2XXX_INI_MODE_ENABLED:
		vha->host->active_mode &= ~MODE_TARGET;
		break;
	default:
		break;
	}

	if (ha->tgt.ini_mode_force_reverse)
		qla_reverse_ini_mode(vha);
}

/*
 * qla_tgt_enable_vha - NO LOCK HELD
 *
 * host_reset, bring up w/ Target Mode Enabled
 */
void
qlt_enable_vha(struct scsi_qla_host *vha)
{
	struct qla_hw_data *ha = vha->hw;
	struct qla_tgt *tgt = vha->vha_tgt.qla_tgt;
	unsigned long flags;
	scsi_qla_host_t *base_vha = pci_get_drvdata(ha->pdev);

	if (!tgt) {
		ql_dbg(ql_dbg_tgt, vha, 0xe069,
		    "Unable to locate qla_tgt pointer from"
		    " struct qla_hw_data\n");
		dump_stack();
		return;
	}

	spin_lock_irqsave(&ha->hardware_lock, flags);
	tgt->tgt_stopped = 0;
	qlt_set_mode(vha);
	spin_unlock_irqrestore(&ha->hardware_lock, flags);

	if (vha->vp_idx) {
		qla24xx_disable_vp(vha);
		qla24xx_enable_vp(vha);
	} else {
		set_bit(ISP_ABORT_NEEDED, &base_vha->dpc_flags);
		qla2xxx_wake_dpc(base_vha);
		qla2x00_wait_for_hba_online(base_vha);
	}
}
EXPORT_SYMBOL(qlt_enable_vha);

/*
 * qla_tgt_disable_vha - NO LOCK HELD
 *
 * Disable Target Mode and reset the adapter
 */
void
qlt_disable_vha(struct scsi_qla_host *vha)
{
	struct qla_hw_data *ha = vha->hw;
	struct qla_tgt *tgt = vha->vha_tgt.qla_tgt;
	unsigned long flags;

	if (!tgt) {
		ql_dbg(ql_dbg_tgt, vha, 0xe06a,
		    "Unable to locate qla_tgt pointer from"
		    " struct qla_hw_data\n");
		dump_stack();
		return;
	}

	spin_lock_irqsave(&ha->hardware_lock, flags);
	qlt_clear_mode(vha);
	spin_unlock_irqrestore(&ha->hardware_lock, flags);

	set_bit(ISP_ABORT_NEEDED, &vha->dpc_flags);
	qla2xxx_wake_dpc(vha);
	qla2x00_wait_for_hba_online(vha);
}

/*
 * Called from qla_init.c:qla24xx_vport_create() contex to setup
 * the target mode specific struct scsi_qla_host and struct qla_hw_data
 * members.
 */
void
qlt_vport_create(struct scsi_qla_host *vha, struct qla_hw_data *ha)
{
	if (!qla_tgt_mode_enabled(vha))
		return;

	vha->vha_tgt.qla_tgt = NULL;

	mutex_init(&vha->vha_tgt.tgt_mutex);
	mutex_init(&vha->vha_tgt.tgt_host_action_mutex);

	qlt_clear_mode(vha);

	/*
	 * NOTE: Currently the value is kept the same for <24xx and
	 * >=24xx ISPs. If it is necessary to change it,
	 * the check should be added for specific ISPs,
	 * assigning the value appropriately.
	 */
	ha->tgt.atio_q_length = ATIO_ENTRY_CNT_24XX;

	qlt_add_target(ha, vha);
}

void
qlt_rff_id(struct scsi_qla_host *vha, struct ct_sns_req *ct_req)
{
	/*
	 * FC-4 Feature bit 0 indicates target functionality to the name server.
	 */
	if (qla_tgt_mode_enabled(vha)) {
		if (qla_ini_mode_enabled(vha))
			ct_req->req.rff_id.fc4_feature = BIT_0 | BIT_1;
		else
			ct_req->req.rff_id.fc4_feature = BIT_0;
	} else if (qla_ini_mode_enabled(vha)) {
		ct_req->req.rff_id.fc4_feature = BIT_1;
	}
}

/*
 * qlt_init_atio_q_entries() - Initializes ATIO queue entries.
 * @ha: HA context
 *
 * Beginning of ATIO ring has initialization control block already built
 * by nvram config routine.
 *
 * Returns 0 on success.
 */
void
qlt_init_atio_q_entries(struct scsi_qla_host *vha)
{
	struct qla_hw_data *ha = vha->hw;
	uint16_t cnt;
	struct atio_from_isp *pkt = (struct atio_from_isp *)ha->tgt.atio_ring;

	if (!qla_tgt_mode_enabled(vha))
		return;

	for (cnt = 0; cnt < ha->tgt.atio_q_length; cnt++) {
		pkt->u.raw.signature = ATIO_PROCESSED;
		pkt++;
	}

}

/*
 * qlt_24xx_process_atio_queue() - Process ATIO queue entries.
 * @ha: SCSI driver HA context
 */
void
qlt_24xx_process_atio_queue(struct scsi_qla_host *vha)
{
	struct qla_hw_data *ha = vha->hw;
	struct atio_from_isp *pkt;
	int cnt, i;

	if (!vha->flags.online)
		return;

	while (ha->tgt.atio_ring_ptr->signature != ATIO_PROCESSED) {
		pkt = (struct atio_from_isp *)ha->tgt.atio_ring_ptr;
		cnt = pkt->u.raw.entry_count;

		qlt_24xx_atio_pkt_all_vps(vha, (struct atio_from_isp *)pkt);

		for (i = 0; i < cnt; i++) {
			ha->tgt.atio_ring_index++;
			if (ha->tgt.atio_ring_index == ha->tgt.atio_q_length) {
				ha->tgt.atio_ring_index = 0;
				ha->tgt.atio_ring_ptr = ha->tgt.atio_ring;
			} else
				ha->tgt.atio_ring_ptr++;

			pkt->u.raw.signature = ATIO_PROCESSED;
			pkt = (struct atio_from_isp *)ha->tgt.atio_ring_ptr;
		}
		wmb();
	}

	/* Adjust ring index */
	WRT_REG_DWORD(ISP_ATIO_Q_OUT(vha), ha->tgt.atio_ring_index);
}

void
qlt_24xx_config_rings(struct scsi_qla_host *vha)
{
	struct qla_hw_data *ha = vha->hw;
	if (!QLA_TGT_MODE_ENABLED())
		return;

	WRT_REG_DWORD(ISP_ATIO_Q_IN(vha), 0);
	WRT_REG_DWORD(ISP_ATIO_Q_OUT(vha), 0);
	RD_REG_DWORD(ISP_ATIO_Q_OUT(vha));

	if (IS_ATIO_MSIX_CAPABLE(ha)) {
		struct qla_msix_entry *msix = &ha->msix_entries[2];
		struct init_cb_24xx *icb = (struct init_cb_24xx *)ha->init_cb;

		icb->msix_atio = cpu_to_le16(msix->entry);
		ql_dbg(ql_dbg_init, vha, 0xf072,
		    "Registering ICB vector 0x%x for atio que.\n",
		    msix->entry);
	}
}

void
qlt_24xx_config_nvram_stage1(struct scsi_qla_host *vha, struct nvram_24xx *nv)
{
	struct qla_hw_data *ha = vha->hw;

	if (qla_tgt_mode_enabled(vha)) {
		if (!ha->tgt.saved_set) {
			/* We save only once */
			ha->tgt.saved_exchange_count = nv->exchange_count;
			ha->tgt.saved_firmware_options_1 =
			    nv->firmware_options_1;
			ha->tgt.saved_firmware_options_2 =
			    nv->firmware_options_2;
			ha->tgt.saved_firmware_options_3 =
			    nv->firmware_options_3;
			ha->tgt.saved_set = 1;
		}

		nv->exchange_count = __constant_cpu_to_le16(0xFFFF);

		/* Enable target mode */
		nv->firmware_options_1 |= __constant_cpu_to_le32(BIT_4);

		/* Disable ini mode, if requested */
		if (!qla_ini_mode_enabled(vha))
			nv->firmware_options_1 |= __constant_cpu_to_le32(BIT_5);

		/* Disable Full Login after LIP */
		nv->firmware_options_1 &= __constant_cpu_to_le32(~BIT_13);
		/* Enable initial LIP */
		nv->firmware_options_1 &= __constant_cpu_to_le32(~BIT_9);
		/* Enable FC tapes support */
		nv->firmware_options_2 |= __constant_cpu_to_le32(BIT_12);
		/* Disable Full Login after LIP */
		nv->host_p &= __constant_cpu_to_le32(~BIT_10);
		/* Enable target PRLI control */
		nv->firmware_options_2 |= __constant_cpu_to_le32(BIT_14);
	} else {
		if (ha->tgt.saved_set) {
			nv->exchange_count = ha->tgt.saved_exchange_count;
			nv->firmware_options_1 =
			    ha->tgt.saved_firmware_options_1;
			nv->firmware_options_2 =
			    ha->tgt.saved_firmware_options_2;
			nv->firmware_options_3 =
			    ha->tgt.saved_firmware_options_3;
		}
		return;
	}

	/* out-of-order frames reassembly */
	nv->firmware_options_3 |= BIT_6|BIT_9;

	if (ha->tgt.enable_class_2) {
		if (vha->flags.init_done)
			fc_host_supported_classes(vha->host) =
				FC_COS_CLASS2 | FC_COS_CLASS3;

		nv->firmware_options_2 |= __constant_cpu_to_le32(BIT_8);
	} else {
		if (vha->flags.init_done)
			fc_host_supported_classes(vha->host) = FC_COS_CLASS3;

		nv->firmware_options_2 &= ~__constant_cpu_to_le32(BIT_8);
	}
}

void
qlt_24xx_config_nvram_stage2(struct scsi_qla_host *vha,
	struct init_cb_24xx *icb)
{
	struct qla_hw_data *ha = vha->hw;

	if (ha->tgt.node_name_set) {
		memcpy(icb->node_name, ha->tgt.tgt_node_name, WWN_SIZE);
		icb->firmware_options_1 |= __constant_cpu_to_le32(BIT_14);
	}
}

void
qlt_81xx_config_nvram_stage1(struct scsi_qla_host *vha, struct nvram_81xx *nv)
{
	struct qla_hw_data *ha = vha->hw;

	if (!QLA_TGT_MODE_ENABLED())
		return;

	if (qla_tgt_mode_enabled(vha)) {
		if (!ha->tgt.saved_set) {
			/* We save only once */
			ha->tgt.saved_exchange_count = nv->exchange_count;
			ha->tgt.saved_firmware_options_1 =
			    nv->firmware_options_1;
			ha->tgt.saved_firmware_options_2 =
			    nv->firmware_options_2;
			ha->tgt.saved_firmware_options_3 =
			    nv->firmware_options_3;
			ha->tgt.saved_set = 1;
		}

		nv->exchange_count = __constant_cpu_to_le16(0xFFFF);

		/* Enable target mode */
		nv->firmware_options_1 |= __constant_cpu_to_le32(BIT_4);

		/* Disable ini mode, if requested */
		if (!qla_ini_mode_enabled(vha))
			nv->firmware_options_1 |=
			    __constant_cpu_to_le32(BIT_5);

		/* Disable Full Login after LIP */
		nv->firmware_options_1 &= __constant_cpu_to_le32(~BIT_13);
		/* Enable initial LIP */
		nv->firmware_options_1 &= __constant_cpu_to_le32(~BIT_9);
		/* Enable FC tapes support */
		nv->firmware_options_2 |= __constant_cpu_to_le32(BIT_12);
		/* Disable Full Login after LIP */
		nv->host_p &= __constant_cpu_to_le32(~BIT_10);
		/* Enable target PRLI control */
		nv->firmware_options_2 |= __constant_cpu_to_le32(BIT_14);
	} else {
		if (ha->tgt.saved_set) {
			nv->exchange_count = ha->tgt.saved_exchange_count;
			nv->firmware_options_1 =
			    ha->tgt.saved_firmware_options_1;
			nv->firmware_options_2 =
			    ha->tgt.saved_firmware_options_2;
			nv->firmware_options_3 =
			    ha->tgt.saved_firmware_options_3;
		}
		return;
	}

	/* out-of-order frames reassembly */
	nv->firmware_options_3 |= BIT_6|BIT_9;

	if (ha->tgt.enable_class_2) {
		if (vha->flags.init_done)
			fc_host_supported_classes(vha->host) =
				FC_COS_CLASS2 | FC_COS_CLASS3;

		nv->firmware_options_2 |= __constant_cpu_to_le32(BIT_8);
	} else {
		if (vha->flags.init_done)
			fc_host_supported_classes(vha->host) = FC_COS_CLASS3;

		nv->firmware_options_2 &= ~__constant_cpu_to_le32(BIT_8);
	}
}

void
qlt_81xx_config_nvram_stage2(struct scsi_qla_host *vha,
	struct init_cb_81xx *icb)
{
	struct qla_hw_data *ha = vha->hw;

	if (!QLA_TGT_MODE_ENABLED())
		return;

	if (ha->tgt.node_name_set) {
		memcpy(icb->node_name, ha->tgt.tgt_node_name, WWN_SIZE);
		icb->firmware_options_1 |= __constant_cpu_to_le32(BIT_14);
	}
}

void
qlt_83xx_iospace_config(struct qla_hw_data *ha)
{
	if (!QLA_TGT_MODE_ENABLED())
		return;

	ha->msix_count += 1; /* For ATIO Q */
}

int
qlt_24xx_process_response_error(struct scsi_qla_host *vha,
	struct sts_entry_24xx *pkt)
{
	switch (pkt->entry_type) {
	case ABTS_RECV_24XX:
	case ABTS_RESP_24XX:
	case CTIO_TYPE7:
	case NOTIFY_ACK_TYPE:
		return 1;
	default:
		return 0;
	}
}

void
qlt_modify_vp_config(struct scsi_qla_host *vha,
	struct vp_config_entry_24xx *vpmod)
{
	if (qla_tgt_mode_enabled(vha))
		vpmod->options_idx1 &= ~BIT_5;
	/* Disable ini mode, if requested */
	if (!qla_ini_mode_enabled(vha))
		vpmod->options_idx1 &= ~BIT_4;
}

void
qlt_probe_one_stage1(struct scsi_qla_host *base_vha, struct qla_hw_data *ha)
{
	if (!QLA_TGT_MODE_ENABLED())
		return;

	if  (ha->mqenable || IS_QLA83XX(ha)) {
		ISP_ATIO_Q_IN(base_vha) = &ha->mqiobase->isp25mq.atio_q_in;
		ISP_ATIO_Q_OUT(base_vha) = &ha->mqiobase->isp25mq.atio_q_out;
	} else {
		ISP_ATIO_Q_IN(base_vha) = &ha->iobase->isp24.atio_q_in;
		ISP_ATIO_Q_OUT(base_vha) = &ha->iobase->isp24.atio_q_out;
	}

	mutex_init(&base_vha->vha_tgt.tgt_mutex);
	mutex_init(&base_vha->vha_tgt.tgt_host_action_mutex);
	qlt_clear_mode(base_vha);
}

irqreturn_t
qla83xx_msix_atio_q(int irq, void *dev_id)
{
	struct rsp_que *rsp;
	scsi_qla_host_t	*vha;
	struct qla_hw_data *ha;
	unsigned long flags;

	rsp = (struct rsp_que *) dev_id;
	ha = rsp->hw;
	vha = pci_get_drvdata(ha->pdev);

	spin_lock_irqsave(&ha->hardware_lock, flags);

	qlt_24xx_process_atio_queue(vha);
	qla24xx_process_response_queue(vha, rsp);

	spin_unlock_irqrestore(&ha->hardware_lock, flags);

	return IRQ_HANDLED;
}

int
qlt_mem_alloc(struct qla_hw_data *ha)
{
	if (!QLA_TGT_MODE_ENABLED())
		return 0;

	ha->tgt.tgt_vp_map = kzalloc(sizeof(struct qla_tgt_vp_map) *
	    MAX_MULTI_ID_FABRIC, GFP_KERNEL);
	if (!ha->tgt.tgt_vp_map)
		return -ENOMEM;

	ha->tgt.atio_ring = dma_alloc_coherent(&ha->pdev->dev,
	    (ha->tgt.atio_q_length + 1) * sizeof(struct atio_from_isp),
	    &ha->tgt.atio_dma, GFP_KERNEL);
	if (!ha->tgt.atio_ring) {
		kfree(ha->tgt.tgt_vp_map);
		return -ENOMEM;
	}
	return 0;
}

void
qlt_mem_free(struct qla_hw_data *ha)
{
	if (!QLA_TGT_MODE_ENABLED())
		return;

	if (ha->tgt.atio_ring) {
		dma_free_coherent(&ha->pdev->dev, (ha->tgt.atio_q_length + 1) *
		    sizeof(struct atio_from_isp), ha->tgt.atio_ring,
		    ha->tgt.atio_dma);
	}
	kfree(ha->tgt.tgt_vp_map);
}

/* vport_slock to be held by the caller */
void
qlt_update_vp_map(struct scsi_qla_host *vha, int cmd)
{
	if (!QLA_TGT_MODE_ENABLED())
		return;

	switch (cmd) {
	case SET_VP_IDX:
		vha->hw->tgt.tgt_vp_map[vha->vp_idx].vha = vha;
		break;
	case SET_AL_PA:
		vha->hw->tgt.tgt_vp_map[vha->d_id.b.al_pa].idx = vha->vp_idx;
		break;
	case RESET_VP_IDX:
		vha->hw->tgt.tgt_vp_map[vha->vp_idx].vha = NULL;
		break;
	case RESET_AL_PA:
		vha->hw->tgt.tgt_vp_map[vha->d_id.b.al_pa].idx = 0;
		break;
	}
}

static int __init qlt_parse_ini_mode(void)
{
	if (strcasecmp(qlini_mode, QLA2XXX_INI_MODE_STR_EXCLUSIVE) == 0)
		ql2x_ini_mode = QLA2XXX_INI_MODE_EXCLUSIVE;
	else if (strcasecmp(qlini_mode, QLA2XXX_INI_MODE_STR_DISABLED) == 0)
		ql2x_ini_mode = QLA2XXX_INI_MODE_DISABLED;
	else if (strcasecmp(qlini_mode, QLA2XXX_INI_MODE_STR_ENABLED) == 0)
		ql2x_ini_mode = QLA2XXX_INI_MODE_ENABLED;
	else
		return false;

	return true;
}

int __init qlt_init(void)
{
	int ret;

	if (!qlt_parse_ini_mode()) {
		ql_log(ql_log_fatal, NULL, 0xe06b,
		    "qlt_parse_ini_mode() failed\n");
		return -EINVAL;
	}

	if (!QLA_TGT_MODE_ENABLED())
		return 0;

	qla_tgt_cmd_cachep = kmem_cache_create("qla_tgt_cmd_cachep",
	    sizeof(struct qla_tgt_cmd), __alignof__(struct qla_tgt_cmd), 0,
	    NULL);
	if (!qla_tgt_cmd_cachep) {
		ql_log(ql_log_fatal, NULL, 0xe06c,
		    "kmem_cache_create for qla_tgt_cmd_cachep failed\n");
		return -ENOMEM;
	}

	qla_tgt_mgmt_cmd_cachep = kmem_cache_create("qla_tgt_mgmt_cmd_cachep",
	    sizeof(struct qla_tgt_mgmt_cmd), __alignof__(struct
	    qla_tgt_mgmt_cmd), 0, NULL);
	if (!qla_tgt_mgmt_cmd_cachep) {
		ql_log(ql_log_fatal, NULL, 0xe06d,
		    "kmem_cache_create for qla_tgt_mgmt_cmd_cachep failed\n");
		ret = -ENOMEM;
		goto out;
	}

	qla_tgt_mgmt_cmd_mempool = mempool_create(25, mempool_alloc_slab,
	    mempool_free_slab, qla_tgt_mgmt_cmd_cachep);
	if (!qla_tgt_mgmt_cmd_mempool) {
		ql_log(ql_log_fatal, NULL, 0xe06e,
		    "mempool_create for qla_tgt_mgmt_cmd_mempool failed\n");
		ret = -ENOMEM;
		goto out_mgmt_cmd_cachep;
	}

	qla_tgt_wq = alloc_workqueue("qla_tgt_wq", 0, 0);
	if (!qla_tgt_wq) {
		ql_log(ql_log_fatal, NULL, 0xe06f,
		    "alloc_workqueue for qla_tgt_wq failed\n");
		ret = -ENOMEM;
		goto out_cmd_mempool;
	}
	/*
	 * Return 1 to signal that initiator-mode is being disabled
	 */
	return (ql2x_ini_mode == QLA2XXX_INI_MODE_DISABLED) ? 1 : 0;

out_cmd_mempool:
	mempool_destroy(qla_tgt_mgmt_cmd_mempool);
out_mgmt_cmd_cachep:
	kmem_cache_destroy(qla_tgt_mgmt_cmd_cachep);
out:
	kmem_cache_destroy(qla_tgt_cmd_cachep);
	return ret;
}

void qlt_exit(void)
{
	if (!QLA_TGT_MODE_ENABLED())
		return;

	destroy_workqueue(qla_tgt_wq);
	mempool_destroy(qla_tgt_mgmt_cmd_mempool);
	kmem_cache_destroy(qla_tgt_mgmt_cmd_cachep);
	kmem_cache_destroy(qla_tgt_cmd_cachep);
}<|MERGE_RESOLUTION|>--- conflicted
+++ resolved
@@ -4281,20 +4281,6 @@
 			scsi_host_put(host);
 			continue;
 		}
-<<<<<<< HEAD
-		/*
-		 * Setup passed parameters ahead of invoking callback
-		 */
-		ha->tgt.tgt_ops = qla_tgt_ops;
-		ha->tgt.target_lport_ptr = target_lport_ptr;
-		rc = (*callback)(vha);
-		if (rc != 0) {
-			ha->tgt.tgt_ops = NULL;
-			ha->tgt.target_lport_ptr = NULL;
-			scsi_host_put(host);
-		}
-=======
->>>>>>> 5259a06e
 		mutex_unlock(&qla_tgt_mutex);
 
 		rc = (*callback)(vha, target_lport_ptr, npiv_wwpn, npiv_wwnn);
