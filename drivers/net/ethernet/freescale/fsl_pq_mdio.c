--- conflicted
+++ resolved
@@ -356,21 +356,13 @@
 
 		if (prop)
 			tbiaddr = *prop;
-<<<<<<< HEAD
-
-		if (tbiaddr == -1) {
-			err = -EBUSY;
-=======
 	}
 
 	if (tbiaddr == -1) {
 		err = -EBUSY;
->>>>>>> bb3c3686
-
-			goto err_free_irqs;
-		} else {
-			out_be32(tbipa, tbiaddr);
-		}
+		goto err_free_irqs;
+	} else {
+		out_be32(tbipa, tbiaddr);
 	}
 
 	err = of_mdiobus_register(new_bus, np);
