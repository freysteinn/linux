--- conflicted
+++ resolved
@@ -1286,7 +1286,6 @@
 			 * save the alloc/put only valid in softirq (napi)
 			 * context to call kmap_*
 			 */
-<<<<<<< HEAD
 			if (l1 && (l1 <= copybreak) &&
 			    ((length + l1) <= adapter->rx_ps_bsize0)) {
 				u8 *vaddr;
@@ -1302,10 +1301,9 @@
 							ps_page->dma,
 							PAGE_SIZE,
 							DMA_FROM_DEVICE);
-				vaddr = kmap_atomic(ps_page->page,
-						    KM_SKB_DATA_SOFTIRQ);
+				vaddr = kmap_atomic(ps_page->page);
 				memcpy(skb_tail_pointer(skb), vaddr, l1);
-				kunmap_atomic(vaddr, KM_SKB_DATA_SOFTIRQ);
+				kunmap_atomic(vaddr);
 				dma_sync_single_for_device(&pdev->dev,
 							   ps_page->dma,
 							   PAGE_SIZE,
@@ -1320,23 +1318,6 @@
 				skb_put(skb, l1);
 				goto copydone;
 			} /* if */
-=======
-			dma_sync_single_for_cpu(&pdev->dev, ps_page->dma,
-						PAGE_SIZE, DMA_FROM_DEVICE);
-			vaddr = kmap_atomic(ps_page->page);
-			memcpy(skb_tail_pointer(skb), vaddr, l1);
-			kunmap_atomic(vaddr);
-			dma_sync_single_for_device(&pdev->dev, ps_page->dma,
-						   PAGE_SIZE, DMA_FROM_DEVICE);
-
-			/* remove the CRC */
-			if (!(adapter->flags2 & FLAG2_CRC_STRIPPING))
-				l1 -= 4;
-
-			skb_put(skb, l1);
-			goto copydone;
-		} /* if */
->>>>>>> 317b6e12
 		}
 
 		for (j = 0; j < PS_PAGE_BUFFERS; j++) {
