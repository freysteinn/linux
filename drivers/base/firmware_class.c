--- conflicted
+++ resolved
@@ -548,21 +548,12 @@
 			mod_timer(&fw_priv->timeout,
 				  round_jiffies_up(jiffies +
 						   loading_timeout * HZ));
-<<<<<<< HEAD
 
 		kobject_uevent(&fw_priv->dev.kobj, KOBJ_ADD);
 	}
 
 	wait_for_completion(&fw_priv->completion);
 
-=======
-
-		kobject_uevent(&fw_priv->dev.kobj, KOBJ_ADD);
-	}
-
-	wait_for_completion(&fw_priv->completion);
-
->>>>>>> 053d8f66
 	set_bit(FW_STATUS_DONE, &fw_priv->status);
 	del_timer_sync(&fw_priv->timeout);
 
@@ -577,11 +568,7 @@
 out:
 	if (retval) {
 		release_firmware(firmware);
-<<<<<<< HEAD
-		firmware_p = NULL;
-=======
 		*firmware_p = NULL;
->>>>>>> 053d8f66
 	}
 
 	return retval;
